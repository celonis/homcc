--- conflicted
+++ resolved
@@ -11,10 +11,6 @@
     types:
       - opened
       - synchronize
-<<<<<<< HEAD
-
-=======
->>>>>>> f6a0a584
 
 jobs:
   linter:
@@ -115,49 +111,49 @@
           name: homcc_debian_packages
           path: target/
           if-no-files-found: error
-#  vera-code:
-#    runs-on: ubuntu-22.04
-#    steps:
-#      - name: Checkout repository
-#        uses: actions/checkout@v3
-#      - name: Setup python
-#        uses: actions/setup-python@v4
-#        with:
-#          python-version: '3.9'
-#          cache: 'pip'
-#      - name: Install dependencies
-#        run: |
-#          sudo apt-get update
-#          sudo apt-get install liblzo2-dev
-#          python -m pip install --upgrade pip
-#          pip install -r requirements.txt
-#      - name: Run Veracode SCA Scan
-#        env:
-#          SRCCLR_API_TOKEN: ${{ secrets.SRCCLR_API_TOKEN }}
-#        run: curl -sSL https://download.sourceclear.com/ci.sh | sh -s -- scan --loud --allow-dirty --scm-ref v${{ env.RELEASE_VERSION }} --scm-ref-type branch
-#      - name: Zip repository
-#        run: zip -r homcc.zip .
-#      - name: Run Veracode SAST Scan
-#        uses: veracode/veracode-uploadandscan-action@master
-#        id: upload_and_scan
-#        with:
-#          # this is the reason why the application name in veracode; it needs to match the name of github repository
-#          appname: '${{ github.repository }}'
-#
-#          # this assigns an ID to the scan on veracode platform
-#          version: '${{ github.run_id }}'
-#
-#          filepath: 'homcc.zip'
-#
-#          # these are set globally
-#          vid: '${{ secrets.VERACODE_API_ID }}'
-#          vkey: '${{ secrets.VERACODE_API_SECRET }}'
-#
-#          # set to 'true' for develop branch, it will not affect project score but will give policy results
-#          # set to 'false' for master branch
-#          createsandbox: false
-#
-#          # minutes to wait until the end of the scan
-#          scantimeout: 30
-#      - name: Remove VeraCode artifact
-#        run: rm homcc.zip+  vera-code:
+    runs-on: ubuntu-22.04
+    steps:
+      - name: Checkout repository
+        uses: actions/checkout@v3
+      - name: Setup python
+        uses: actions/setup-python@v4
+        with:
+          python-version: '3.9'
+          cache: 'pip'
+      - name: Install dependencies
+        run: |
+          sudo apt-get update
+          sudo apt-get install liblzo2-dev
+          python -m pip install --upgrade pip
+          pip install -r requirements.txt
+      - name: Run Veracode SCA Scan
+        env:
+          SRCCLR_API_TOKEN: ${{ secrets.SRCCLR_API_TOKEN }}
+        run: curl -sSL https://download.sourceclear.com/ci.sh | sh -s -- scan --loud --allow-dirty --scm-ref v${{ env.RELEASE_VERSION }} --scm-ref-type branch
+      - name: Zip repository
+        run: zip -r homcc.zip .
+      - name: Run Veracode SAST Scan
+        uses: veracode/veracode-uploadandscan-action@master
+        id: upload_and_scan
+        with:
+          # this is the reason why the application name in veracode; it needs to match the name of github repository
+          appname: '${{ github.repository }}'
+
+          # this assigns an ID to the scan on veracode platform
+          version: '${{ github.run_id }}'
+
+          filepath: 'homcc.zip'
+
+          # these are set globally
+          vid: '${{ secrets.VERACODE_API_ID }}'
+          vkey: '${{ secrets.VERACODE_API_SECRET }}'
+
+          # set to 'true' for develop branch, it will not affect project score but will give policy results
+          # set to 'false' for master branch
+          createsandbox: false
+
+          # minutes to wait until the end of the scan
+          scantimeout: 30
+      - name: Remove VeraCode artifact
+        run: rm homcc.zip