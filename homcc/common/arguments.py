"""shared common functionality for server and client regarding compiler arguments"""
from __future__ import annotations

import logging
import os
import re
import shutil
import subprocess
import sys
from abc import ABC, abstractmethod
from dataclasses import dataclass
from functools import cached_property
from pathlib import Path
from typing import Any, Iterator, List, Optional, Tuple, Type

from homcc.common.errors import TargetInferationError, UnsupportedCompilerError

logger = logging.getLogger(__name__)


@dataclass
class ArgumentsExecutionResult:
    """Information that the execution of an Arguments instance produces"""

    return_code: int
    stdout: str
    stderr: str

    @classmethod
    def from_process_result(cls, result: subprocess.CompletedProcess) -> ArgumentsExecutionResult:
        return cls(result.returncode, result.stdout, result.stderr)


class Arguments:
    """
    Class to encapsulate and produce compiler arguments.

    Note: Most modifying methods assume sendability as modifications to the arguments are only required for remote
    compilation which implies arguments being able to be sent!
    """

    # if the compiler is neither specified by the callee nor defined in the config file use this as fallback
    DEFAULT_COMPILER: str = "cc"

    NO_LINKING_ARG: str = "-c"

    OUTPUT_ARG: str = "-o"
    SPECIFY_LANGUAGE_ARG: str = "-x"

    DEPENDENCY_SIDE_EFFECT_ARG: str = "-MD"

    INCLUDE_ARGS: List[str] = ["-I", "-isysroot", "-isystem"]

    # languages
    ALLOWED_LANGUAGE_PREFIXES: List[str] = ["c", "c++", "objective-c", "objective-c++", "go"]

    class Local:
        """
        Class to encapsulate all argument types that are not meaningful during remote compilation and should therefore
        be removed before being sent.
        """

        # preprocessor args
        PREPROCESSOR_ARGS: List[str] = ["-MG", "-MP"]
        PREPROCESSOR_OPTION_PREFIX_ARGS: List[str] = ["-MF", "-MT", "-MQ"]

        # linking args
        LINKER_OPTION_PREFIX_ARGS: List[str] = ["-L", "-l", "-Wl,"]

    class Unsendable:
        """
        Class to encapsulate all argument types that are relevant for the Sendability test. Unsendability implies
        harmfulness during remote compilation, therefore if an Arguments instance does not fulfil Sendability, it should
        only be executed locally.
        """

        # preprocessing args
        PREPROCESSOR_ONLY_ARG: str = "-E"
        PREPROCESSOR_DEPENDENCY_ARG: str = "-M"
        PREPROCESSOR_USER_HEADER_ONLY_DEPENDENCY_ARG: str = "-MM"

        # args that rely on native machine
        NATIVE_ARGS: List[str] = ["-march=native", "-mtune=native"]

        # assembly
        NO_ASSEMBLY_ARG: str = "-S"
        ASSEMBLER_OPTIONS_PREFIX: str = "-Wa,"
        ASSEMBLER_OPTIONS: List[str] = [",-a", "--MD"]

        # specs
        SPECS_PREFIX: str = "-specs="

        # profile info
        PROFILE_ARGS: List[str] = [
            "-fprofile-arcs",
            "-ftest-coverage",
            "--coverage",
            "-fprofile-correction",
        ]
        PROFILE_ARG_PREFIXES: List[str] = [
            "-fprofile-generate",
            "-fprofile-use",
            "-fauto-profile",
        ]

        # rpo
        RPO_ARG: str = "-frepo"

        # debug
        DEBUG_ARG_PREFIX: str = "-dr"

    def __init__(self, compiler: str, args: List[str]):
        self._compiler: str = compiler
        self._args: List[str] = args

    def __eq__(self, other: Any) -> bool:
        if isinstance(other, Arguments) and len(self) == len(other):
            return self.compiler == other.compiler and self.args == other.args
        if isinstance(other, list) and len(self) == len(other):
            return self.compiler == other[0] and self.args == other[1:]
        return False

    def __iter__(self) -> Iterator:
        yield self.compiler
        yield from self.args

    def __len__(self) -> int:
        return len(self.args) + 1

    def __str__(self) -> str:
        return f"[{self.compiler} {' '.join(self.args)}]"

    def __repr__(self) -> str:
        return f"{self.__class__}({str(self)})"

    def copy(self) -> Arguments:
        """return an arguments copy"""
        return Arguments(self.compiler, self.args.copy())

    @classmethod
    def from_args(cls, args: List[str]) -> Arguments:
        """construct arguments from a list of args"""
        if not args:
            raise ValueError("Not enough args supplied to construct Arguments")

        # singular arg, e.g. ["g++"] or ["foo.cpp"]
        if len(args) == 1:
            arg: str = args[0]
            if cls.is_compiler_arg(arg):
                return cls(arg, [])
            else:
                raise UnsupportedCompilerError("Specifiying a compiler is necessary")

        # compiler with args, e.g. ["g++", "foo.cpp", "-c"]
        return cls(args[0], args[1:])

    @classmethod
    def from_str(cls, args_str: str) -> Arguments:
        """construct arguments from an args string"""
        return Arguments.from_args(args_str.split())

    @classmethod
    def from_cli(cls, compiler_or_argument: str, args: List[str], fallback_compiler: str) -> Arguments:
        """construct Arguments from args given via the CLI"""
        # explicit compiler argument, e.g.: "homcc [OPTIONAL ARGUMENTS] g++ -c foo.cpp"
        if cls.is_compiler_arg(compiler_or_argument):
            return cls(compiler_or_argument, args)

        # missing compiler argument, e.g.: "homcc [OPTIONAL ARGUMENTS] -c foo.cpp"
        return cls(fallback_compiler, [compiler_or_argument] + args)

    @staticmethod
    def is_source_file_arg(arg: str) -> bool:
        """check whether an argument looks like a source file"""
        # if we enable remote assembly, additionally allow file extension ".s"
        source_file_pattern: str = r"^\S+\.(i|ii|c|cc|cp|cpp|cxx|c\+\+|m|mm|mi|mii)$"  # e.g. "foo.cpp"
        return re.match(source_file_pattern, arg, re.IGNORECASE) is not None

    @staticmethod
    def is_object_file_arg(arg: str) -> bool:
        """check whether an argument looks like an object file"""
        object_file_pattern: str = r"^\S+\.o$"  # e.g. "foo.o"
        return re.match(object_file_pattern, arg, re.IGNORECASE) is not None

    @staticmethod
    def is_executable_arg(arg: str) -> bool:
        """check whether an argument is executable"""
        return shutil.which(arg) is not None

    @staticmethod
    def is_compiler_arg(arg: str) -> bool:
        """check whether an argument looks like a compiler"""
        if not arg.startswith("-") and not Arguments.is_source_file_arg(arg) and not Arguments.is_object_file_arg(arg):
            logger.debug("%s is used as compiler", arg)

            if not Arguments.is_executable_arg(arg):
                logger.warning("Specified compiler '%s' is not an executable", arg)
            return True
        return False

    @staticmethod
    def is_sendable_arg(arg: str) -> bool:
        """check whether an argument is sendable"""
        if not arg.startswith("-"):
            return True

        # preprocessor args
        if arg == Arguments.Unsendable.PREPROCESSOR_ONLY_ARG:  # -E
            logger.debug("[%s] implies a preprocessor only call", arg)
            return False

        if arg in Arguments.Local.PREPROCESSOR_ARGS + [Arguments.DEPENDENCY_SIDE_EFFECT_ARG]:
            return True

        if arg.startswith(tuple(Arguments.Local.PREPROCESSOR_OPTION_PREFIX_ARGS)):
            return True

        if arg.startswith(Arguments.Unsendable.PREPROCESSOR_USER_HEADER_ONLY_DEPENDENCY_ARG):  # -MM prefix
            logger.debug("[%s] implies two different preprocessor calls", arg)
            return False

        # all remaining preprocessing arg types with prefix "-M" imply Unsendability
        if arg.startswith(Arguments.Unsendable.PREPROCESSOR_DEPENDENCY_ARG):
            logger.debug(
                "[%s] implies [%s] and must be executed locally", arg, Arguments.Unsendable.PREPROCESSOR_ONLY_ARG
            )
            return False

        # native args
        if arg in Arguments.Unsendable.NATIVE_ARGS:
            logger.debug("[%s] optimizes for local machine", arg)
            return False

        # assembly
        if arg == Arguments.Unsendable.NO_ASSEMBLY_ARG:  # "-S"
            return False

        if arg.startswith(Arguments.Unsendable.ASSEMBLER_OPTIONS_PREFIX):  # "-Wa,"
            for assembler_option in Arguments.Unsendable.ASSEMBLER_OPTIONS:
                if assembler_option in arg:
                    logger.debug("[%s] must be executed locally", arg)
                    return False

        # specs
        if arg.startswith(Arguments.Unsendable.SPECS_PREFIX):  # "-specs="
            logger.debug("[%s] overwrites spec strings", arg)
            return False

        # profile info
        if arg in Arguments.Unsendable.PROFILE_ARGS or arg.startswith(tuple(Arguments.Unsendable.PROFILE_ARG_PREFIXES)):
            logger.debug("[%s] will emit or use profile info", arg)
            return False

        # rpo
        if arg == Arguments.Unsendable.RPO_ARG:  # "-frepo"
            logger.debug("[%s] will emit .rpo files", arg)
            return False

        # debug
        if arg.startswith(Arguments.Unsendable.DEBUG_ARG_PREFIX):  # "-dr"
            logger.debug("[%s] may imply creation of debug files", arg)
            return False

        return True

    @staticmethod
    def map_path_arg(path_arg: str, instance_path: str, mapped_cwd: str) -> str:
        """Maps absolute or relative path from client to absolute path on the server."""
        joined_path: str = (
            # in case of an absolute path we have to remove the first "/"
            # otherwise os.path.join ignores the paths previous to this
            os.path.join(instance_path, path_arg[1:])
            if os.path.isabs(path_arg)
            else os.path.join(mapped_cwd, path_arg)
        )

        # remove any ".." or "." inside paths
        return os.path.realpath(joined_path)

    @property
    def args(self) -> List[str]:
        """return all non-compiler args"""
        return self._args

    def add_arg(self, arg: str) -> Arguments:
        """
        add the specified arg, this may introduce duplicated args and break cached properties when used inconsiderately
        """
        self._args.append(arg)
        return self

    @property
    def compiler(self) -> str:
        """return the specified compiler"""
        return self._compiler

    @compiler.setter
    def compiler(self, compiler: str):
        self._compiler = compiler

    def compiler_normalized(self) -> str:
        """normalize the compiler (remove path, keep just executable if a path is provided as compiler)"""
        return Path(self.compiler).name

    def compiler_object(self) -> Compiler:
<<<<<<< HEAD
        """return a new compiler object"""
        return Compiler.from_str(self.compiler_normalized())
=======
        """if present, return a new specified compiler object"""
        if self.compiler is None:
            raise UnsupportedCompilerError

        return Compiler.from_arguments(self)
>>>>>>> 1c6a2d91

    @cached_property
    def output(self) -> Optional[str]:
        """if present, return the last specified output target"""
        output: Optional[str] = None

        it: Iterator[str] = iter(self.args)
        for arg in it:
            if arg.startswith(self.OUTPUT_ARG):
                if arg == self.OUTPUT_ARG:  # output argument with output target following: e.g.: -o out
                    output = next(it)  # skip output target
                else:  # compact output argument: e.g.: -oout
                    output = arg[2:]
        return output

    @cached_property
    def dependency_output(self) -> Optional[str]:
        """if present, return the last explicitly specified dependency output target"""
        dependency_output: Optional[str] = None

        it: Iterator[str] = iter(self.args)
        for arg in it:
            if arg.startswith("-MF"):
                if arg == "-MF":  # dependency output argument with output target following: e.g.: -MF out
                    dependency_output = next(it)  # skip dependency output file target
                else:  # compact dependency output argument: e.g.: -MFout
                    dependency_output = arg[3:]  # skip "-MF" prefix
        return dependency_output

    @cached_property
    def source_files(self) -> List[str]:
        """extract and return all source files that will be compiled"""
        source_files: List[str] = []

        it: Iterator[str] = iter(self.args)
        for arg in it:
            if arg.startswith("-"):
                for arg_prefix in [self.OUTPUT_ARG] + self.INCLUDE_ARGS:
                    if arg == arg_prefix:
                        next(it)

            elif self.is_source_file_arg(arg):
                source_files.append(arg)

            else:
                logger.debug("Not adding '%s' as source file, as it does not match source file regex.", arg)

        return source_files

    @cached_property
    def object_files(self) -> List[str]:
        """extract and return all object files that will be linked"""
        object_files: List[str] = []

        for arg in self.args:
            if not arg.startswith("-") and self.is_object_file_arg(arg):
                object_files.append(arg)

        return object_files

    @cached_property
    def specified_language(self) -> Optional[str]:
        """if present, return the specified language"""
        it: Iterator[str] = iter(self.args)
        for arg in it:
            if arg.startswith(self.SPECIFY_LANGUAGE_ARG):
                return next(it)

        return None

    def is_sendable(self) -> bool:
        """check whether the remote execution of arguments would be successful"""
        # "-o -" might either be treated as "write result to stdout" or "write result to file named '-'"
        if self.output == "-":
            logger.info("Cannot compile %s remotely because output '%s' is ambiguous", self, self.output)
            return False

        # no source files
        if not self.source_files:
            logger.info("Cannot compile %s remotely because no source files were given", self)
            return False

        # unknown language
        if self.specified_language is not None and not self.specified_language.startswith(
            tuple(Arguments.ALLOWED_LANGUAGE_PREFIXES)
        ):
            logger.info(
                "Cannot compile %s remotely because handling of language '%s' is too complex",
                self,
                self.specified_language,
            )
            return False

        # complex unsendable arguments
        for arg in self.args:
            if not self.is_sendable_arg(arg):
                logger.info("Cannot compile %s remotely due to argument [%s]", self, arg)
                return False

        return True

    def is_linking(self) -> bool:
        """check whether the linking arg is present"""
        return self.NO_LINKING_ARG not in self.args

    def map_symbol_paths(self, old_path: str, new_path: str) -> Arguments:
        """return a copy of arguments with added command for translating symbol paths in the executable
        See https://reproducible-builds.org/docs/build-path/.
        This maps debug symbols as well as macros such as __FILE__."""
        return self.copy().add_arg(f"-ffile-prefix-map={old_path}={new_path}")

    def is_linking_only(self) -> bool:
        """check whether the execution of arguments leads to calling only the linker"""
        return not self.source_files and self.is_linking()

    def dependency_finding(self) -> Tuple[Arguments, Optional[str]]:
        """return a dependency finding arguments with which to find dependencies via the preprocessor"""

        # gcc and clang handle the combination of -MD -M differently, this function provides a uniform approach for
        # both compilers that also preserves side effects like the creation of dependency files

        if self.DEPENDENCY_SIDE_EFFECT_ARG not in self.args:
            # TODO(s.pirsch): benchmark -M -MF- and writing stdout to specified file afterwards
            return self.copy().remove_output_args().add_arg(self.Unsendable.PREPROCESSOR_DEPENDENCY_ARG), None

        dependency_output_file: str

        if self.dependency_output is not None:  # e.g. "-MF foo.d"
            dependency_output_file = self.dependency_output
        elif self.output is not None:  # e.g. "-o foo.o" -> "foo.d"
            dependency_output_file = f"{Path(self.output).stem}.d"
        else:  # e.g. "foo.cpp" -> "foo.d"
            dependency_output_file = f"{Path(self.source_files[0]).stem}.d"

        # TODO(s.pirsch): disallow multiple source files in the future when linker issue was investigated
        if len(self.source_files) > 1:
            logger.warning("Executing [%s] might not create the intended dependency files.", self)

        return self.copy().add_arg(self.Unsendable.PREPROCESSOR_DEPENDENCY_ARG), dependency_output_file

    def no_linking(self) -> Arguments:
        """return a copy of arguments where all output args are removed and the no linking arg is added"""
        return self.copy().remove_output_args().add_arg(self.NO_LINKING_ARG)

    def add_target(self, target: str) -> Arguments:
        """returns a copy of arguments where the specified target is added (for cross compilation)"""
        if (compiler := self.compiler_object()) is not None:
            return compiler.add_target_to_arguments(self, target)

        raise UnsupportedCompilerError("Could not add target to compilation call as no compiler was given.")

    def map(self, instance_path: str, mapped_cwd: str) -> Arguments:
        """modify and return arguments by mapping relevant paths"""
        args: List[str] = []
        path_option_prefix_args: List[str] = [self.OUTPUT_ARG] + self.INCLUDE_ARGS

        it: Iterator[str] = iter(self.args)
        for arg in it:
            if arg in self.source_files:
                arg = self.map_path_arg(arg, instance_path, mapped_cwd)

            elif arg.startswith("-"):
                for path_arg in path_option_prefix_args:
                    if arg.startswith(path_arg):
                        path: str = next(it) if arg == path_arg else arg[len(path_arg) :]
                        arg = f"{path_arg}{self.map_path_arg(path, instance_path, mapped_cwd)}"

            else:
                logger.warning("Unmapped and possibly erroneous arg [%s]", arg)

            args.append(arg)

        self._args = args
        return self

    def remove_local_args(self) -> Arguments:
        """modify and return arguments by removing all remote compilation irrelevant args"""
        args: List[str] = []

        it: Iterator[str] = iter(self.args)
        for arg in it:
            if arg.startswith("-"):
                # skip preprocessing args
                if arg in Arguments.Local.PREPROCESSOR_ARGS:
                    continue

                if arg.startswith(tuple(Arguments.Local.PREPROCESSOR_OPTION_PREFIX_ARGS)):
                    if arg in Arguments.Local.PREPROCESSOR_OPTION_PREFIX_ARGS:
                        next(it)
                    continue

                # skip linking related args
                if arg.startswith(tuple(Arguments.Local.LINKER_OPTION_PREFIX_ARGS)):
                    if arg in Arguments.Local.LINKER_OPTION_PREFIX_ARGS:
                        next(it)
                    continue

            # keep remaining types of args
            args.append(arg)

        self._args = args
        return self

    def remove_output_args(self) -> Arguments:
        """modify and return arguments by removing all output related args"""
        args: List[str] = []

        it: Iterator[str] = iter(self.args)
        for arg in it:
            # skip output related args
            if arg.startswith(self.OUTPUT_ARG):
                if arg == self.OUTPUT_ARG:
                    next(it)  # skip output target
                continue

            args.append(arg)

        self.__dict__.pop("output", None)  # remove cached_property output
        self._args = args
        return self

    def remove_source_file_args(self) -> Arguments:
        """modify and return arguments by removing all source file args"""
        self.__dict__.pop("source_files", None)  # remove cached_property source_files
        self._args = [arg for arg in self.args if not self.is_source_file_arg(arg)]
        return self

    def get_compiler_target_triple(self) -> str:
        """returns the target triple for the given compiler"""
        if (compiler := self.compiler_object()) is not None:
            return compiler.get_target_triple()

        raise TargetInferationError("No compiler to ask for targets")

    @staticmethod
    def _execute_args(
        args: List[str],
        check: bool = False,
        cwd: Path = Path.cwd(),
        output: bool = True,
        timeout: Optional[float] = None,
    ) -> ArgumentsExecutionResult:
        logger.debug("Executing: [%s]", " ".join(args))

        result: subprocess.CompletedProcess = subprocess.run(
            args=args, check=check, cwd=cwd, encoding="utf-8", capture_output=True, timeout=timeout
        )

        if output:
            sys.stdout.write(result.stdout)
            sys.stderr.write(result.stderr)

        return ArgumentsExecutionResult.from_process_result(result)

    def execute(self, **kwargs) -> ArgumentsExecutionResult:
        """
        Execute arguments by forwarding it as a list of args to subprocess and return the result as an
        ArgumentsExecutionResult. If possible, all parameters to this method will also be forwarded directly to the
        subprocess function call.
        """
        return self._execute_args(list(self), **kwargs)

    def schroot_execute(self, profile: str, **kwargs) -> ArgumentsExecutionResult:
        """
        Execute arguments in a secure changed root environment by forwarding it as a list of args prepended by schroot
        args to subprocess and return the result as an ArgumentsExecutionResult. If possible, all parameters to this
        method will also be forwarded directly to the subprocess function call.
        """
        schroot_args: List[str] = ["schroot", "-c", profile, "--"]
        return self._execute_args(schroot_args + list(self), **kwargs)

    def docker_execute(self, container: str, cwd: str, **kwargs) -> ArgumentsExecutionResult:
        """
        Execute arguments in a docker container.
        If possible, all parameters to this method will also be forwarded directly to the subprocess function call.
        """
        docker_args: List[str] = ["docker", "exec", "--workdir", cwd, container]
        return self._execute_args(docker_args + list(self), **kwargs)


class Compiler(ABC):
    """Base class for compiler abstraction."""

    def __init__(self, compiler_str: str) -> None:
        super().__init__()
        self.compiler_str = compiler_str

    @staticmethod
    def from_arguments(arguments: Arguments) -> Compiler:
        normalized_compiler = arguments.compiler_normalized()
        for compiler in Compiler.available_compilers():
            if compiler.is_matching_str(normalized_compiler):
                return compiler(arguments.compiler)  # type: ignore[arg-type]

        raise UnsupportedCompilerError(f"Compiler '{arguments.compiler}' is not supported.")

    @staticmethod
    @abstractmethod
    def is_matching_str(compiler_str: str) -> bool:
        """Returns True if the given compiler string belongs to the certain compiler"""
        pass

    @abstractmethod
    def supports_target(self, target: str) -> bool:
        """Returns True if the compiler supports the given target for cross compilation."""
        pass

    @abstractmethod
    def get_target_triple(self) -> str:
        """Gets the target triple that the compiler produces on the machine. (e.g. x86_64-pc-linux-gnu)"""
        pass

    @abstractmethod
    def add_target_to_arguments(self, arguments: Arguments, target: str) -> Arguments:
        """Copies arguments so that the target is changed to the supplied target."""

    @staticmethod
    def available_compilers() -> List[Type[Compiler]]:
        """Returns a list of available compilers for homcc."""
        return Compiler.__subclasses__()


class Clang(Compiler):
    """Implements clang specific handling."""

    @staticmethod
    def is_matching_str(compiler_str: str) -> bool:
        return "clang" in compiler_str

    def supports_target(self, _: str) -> bool:
        """For clang, we can not really check if it supports the target prior to compiling:
        '$ clang --print-targets' does not output the same triple format as we get from
        '$ clang --version' (x86_64 vs. x86-64), so we can not properly check if a target is supported.
        Therefore, we can just assume clang can handle the target."""
        return True

    def get_target_triple(self) -> str:
        clang_arguments = Arguments(self.compiler_str, ["--version"])

        try:
            result = clang_arguments.execute(check=True, output=False)
        except subprocess.CalledProcessError as err:
            logger.error(
                "Could not get target triple for compiler '%s', executed '%s'. %s",
                self.compiler_str,
                clang_arguments,
                err,
            )
            raise TargetInferationError from err

        if matches := re.findall("(?<=Target:).*?(?=\n)", result.stdout, re.IGNORECASE):
            return matches[0].strip()

        raise TargetInferationError("Could not infer target triple for clang. Nothing matches the regex.")

    def add_target_to_arguments(self, arguments: Arguments, target: str) -> Arguments:
        for arg in arguments.args:
            if arg.startswith("--target=") or arg == "-target":
                logger.info(
                    "Not adding target '%s' to compiler '%s', as (potentially another) target is already specified.",
                    target,
                    arguments.compiler,
                )
                return arguments

        return arguments.copy().add_arg(f"--target={target}")


class Gcc(Compiler):
    """Implements gcc specific handling."""

    @staticmethod
    def is_matching_str(compiler_str: str) -> bool:
        return "gcc" in compiler_str or ("g++" in compiler_str and "clang" not in compiler_str)

    def supports_target(self, target: str) -> bool:
        return shutil.which(f"{target}-{self.compiler_str}") is not None

    def get_target_triple(self) -> str:
        gcc_arguments = Arguments(self.compiler_str, ["-dumpmachine"])

        try:
            result = gcc_arguments.execute(check=True, output=False)
        except subprocess.CalledProcessError as err:
            logger.error(
                "Could not get target triple for compiler '%s', executed '%s'. %s",
                self.compiler_str,
                gcc_arguments,
                err,
            )
            raise TargetInferationError from err

        return result.stdout.strip()

    def add_target_to_arguments(self, arguments: Arguments, target: str) -> Arguments:
        if target in arguments.compiler:
            logger.info(
                "Not adding target '%s' to compiler '%s', as target is already specified.", target, arguments.compiler
            )
            return arguments

        copied_arguments = arguments.copy()
        # e.g. g++ -> x86_64-linux-gnu-g++
        copied_arguments.compiler = f"{target}-{self.compiler_str}"
        return copied_arguments<|MERGE_RESOLUTION|>--- conflicted
+++ resolved
@@ -303,16 +303,8 @@
         return Path(self.compiler).name
 
     def compiler_object(self) -> Compiler:
-<<<<<<< HEAD
         """return a new compiler object"""
-        return Compiler.from_str(self.compiler_normalized())
-=======
-        """if present, return a new specified compiler object"""
-        if self.compiler is None:
-            raise UnsupportedCompilerError
-
         return Compiler.from_arguments(self)
->>>>>>> 1c6a2d91
 
     @cached_property
     def output(self) -> Optional[str]:
