--- conflicted
+++ resolved
@@ -6,10 +6,7 @@
 import re
 import shutil
 import subprocess
-<<<<<<< HEAD
-=======
 import sys
->>>>>>> 295b3310
 from abc import ABC, abstractmethod
 from dataclasses import dataclass
 from functools import cached_property
