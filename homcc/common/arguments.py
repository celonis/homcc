--- conflicted
+++ resolved
@@ -155,9 +155,6 @@
 
     def is_sendable(self) -> bool:
         """determine if the Arguments lead to a meaningful remote compilation"""
-<<<<<<< HEAD
-        return _is_sendable(self)
-=======
 
         def log_unsendable(message: str):
             logger.info("%s; cannot compile remotely", message)
@@ -207,7 +204,6 @@
                     return False
 
         return True
->>>>>>> fdc3e652
 
     def is_linking(self) -> bool:
         """check whether the linking flag is present"""
