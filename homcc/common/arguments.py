--- conflicted
+++ resolved
@@ -49,7 +49,6 @@
     ALLOWED_LANGUAGE_PREFIXES: List[str] = ["c", "c++", "objective-c", "objective-c++", "go"]
 
     class Local:
-<<<<<<< HEAD
         """
         Class to encapsulate all argument types that are not meaningful during remote compilation and should therefore
         be removed before being sent.
@@ -59,39 +58,20 @@
         PREPROCESSOR_ARGS: List[str] = ["-MD", "-MMD", "-MG", "-MP"]
         PREPROCESSOR_OPTION_PREFIX_ARGS: List[str] = ["-MF", "-MT", "-MQ"]
 
-=======
-        """
-        Class to encapsulate all argument types that are not meaningful during remote compilation and should therefore
-        be removed before being sent.
-        """
-
-        # preprocessor args
-        PREPROCESSOR_ARGS: List[str] = ["-MD", "-MMD", "-MG", "-MP"]
-        PREPROCESSOR_OPTION_PREFIX_ARGS: List[str] = ["-MF", "-MT", "-MQ"]
-
->>>>>>> 7799805e
         # linking args
         LINKER_OPTION_PREFIX_ARGS: List[str] = ["-L", "-l", "-Wl,"]
 
     class Unsendable:
-<<<<<<< HEAD
-=======
         """
         Class to encapsulate all argument types that are relevant for the Sendability test. Unsendability implies
         harmfulness during remote compilation, therefore if an Arguments instance does not fulfil Sendability, it should
         only be executed locally.
->>>>>>> 7799805e
-        """
-        Class to encapsulate all argument types that are relevant for the Sendability test. Unsendability implies
-        harmfulness during remote compilation, therefore if an Arguments instance does not fulfil Sendability, it should
-        only be executed locally.
         """
 
         # preprocessing args
         PREPROCESSOR_ONLY_ARG: str = "-E"
-        PREPROCESSOR_DEPENDENCY_ARG: str = "-M"
-
-<<<<<<< HEAD
+        PREPROCESSOR_DEPENDENY_ARG: str = "-M"
+
         # args that rely on native machine
         NATIVE_ARGS: List[str] = ["-march=native", "-mtune=native"]
 
@@ -100,20 +80,6 @@
         ASSEMBLER_OPTIONS_PREFIX: str = "-Wa,"
         ASSEMBLER_OPTIONS: List[str] = [",-a", "--MD"]
 
-=======
-        # preprocessing args
-        PREPROCESSOR_ONLY_ARG: str = "-E"
-        PREPROCESSOR_DEPENDENY_ARG: str = "-M"
-
-        # args that rely on native machine
-        NATIVE_ARGS: List[str] = ["-march=native", "-mtune=native"]
-
-        # assembly
-        NO_ASSEMBLY_ARG: str = "-S"
-        ASSEMBLER_OPTIONS_PREFIX: str = "-Wa,"
-        ASSEMBLER_OPTIONS: List[str] = [",-a", "--MD"]
-
->>>>>>> 7799805e
         # specs
         SPECS_PREFIX: str = "-specs="
 
@@ -234,11 +200,7 @@
             return True
 
         # all remaining preprocessing arg types with prefix "-M" imply Unsendability
-<<<<<<< HEAD
         if arg.startswith(Arguments.Unsendable.PREPROCESSOR_DEPENDENCY_ARG):
-=======
-        if arg.startswith(Arguments.Unsendable.PREPROCESSOR_DEPENDENY_ARG):
->>>>>>> 7799805e
             logger.debug(
                 "[%s] implies [%s] and must be executed locally", arg, Arguments.Unsendable.PREPROCESSOR_ONLY_ARG
             )
@@ -509,41 +471,28 @@
         self._args = [arg for arg in self.args if not self.is_source_file_arg(arg)]
         return self
 
-<<<<<<< HEAD
     @staticmethod
     def _execute_args(args: List[str], **kwargs) -> ArgumentsExecutionResult:
-=======
+        check: bool = kwargs.pop("check", False)
+        capture_output: bool = kwargs.pop("capture_output", True)
+
+        if "stdout" in kwargs or "stderr" in kwargs:
+            capture_output = False
+
+        if "shell" in kwargs:
+            logger.error("Arguments currently does not support shell execution!")
+
+        result: subprocess.CompletedProcess = subprocess.run(
+            args=args, check=check, encoding="utf-8", capture_output=capture_output, **kwargs
+        )
+        return ArgumentsExecutionResult.from_process_result(result)
+
     def execute(self, **kwargs) -> ArgumentsExecutionResult:
         """
         Execute arguments by forwarding it as a list of args to subprocess and return the result as an
         ArgumentsExecutionResult. If possible, all parameters to this method will also be forwarded directly to the
         subprocess function call.
         """
->>>>>>> 7799805e
-        check: bool = kwargs.pop("check", False)
-        capture_output: bool = kwargs.pop("capture_output", True)
-
-        if "stdout" in kwargs or "stderr" in kwargs:
-            capture_output = False
-
-        if "shell" in kwargs:
-            logger.error("Arguments currently does not support shell execution!")
-
-        result: subprocess.CompletedProcess = subprocess.run(
-<<<<<<< HEAD
-            args=args, check=check, encoding="utf-8", capture_output=capture_output, **kwargs
-=======
-            args=list(self), check=check, encoding="utf-8", capture_output=capture_output, **kwargs
->>>>>>> 7799805e
-        )
-        return ArgumentsExecutionResult.from_process_result(result)
-
-    def execute(self, **kwargs) -> ArgumentsExecutionResult:
-        """
-        Execute arguments by forwarding it as a list of args to subprocess and return the result as an
-        ArgumentsExecutionResult. If possible, all parameters to this method will also be forwarded directly to the
-        subprocess function call.
-        """
         return self._execute_args(list(self), **kwargs)
 
     def schroot_execute(self, profile: str, **kwargs) -> ArgumentsExecutionResult:
