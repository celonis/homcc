--- conflicted
+++ resolved
@@ -8,15 +8,10 @@
 import struct
 from enum import Enum, auto
 from pathlib import Path
-<<<<<<< HEAD
-
-from homcc.common.arguments import Arguments
-=======
 from typing import ClassVar
 
 from homcc.common.arguments import Arguments
 from homcc.common.constants import ENCODING
->>>>>>> 4dedf3df
 from homcc.common.host import ConnectionType, Host
 
 logger = logging.getLogger(__name__)
@@ -169,11 +164,7 @@
         if isinstance(other, StateFile):
             return (  # ignore constants: DISTCC_TASK_STATE_STRUCT_SIZE, DISTCC_STATE_MAGIC, 0 (void*)
                 self.pid == other.pid
-<<<<<<< HEAD
-                and self.source_base_filename.decode(encoding="utf-8") == other.source_base_filename
-=======
                 and self.source_base_filename.decode(encoding=ENCODING) == other.source_base_filename
->>>>>>> 4dedf3df
                 and self.hostname == other.hostname
                 and self.slot == other.slot
                 and self.phase.value == other.phase
