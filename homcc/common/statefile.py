"""
TCPClient class and related Exception classes for the homcc client
"""
from __future__ import annotations

import logging
import os
import struct
from enum import Enum, auto
from pathlib import Path
<<<<<<< HEAD

from homcc.client.host import ConnectionType, Host
=======
from homcc.common.host import ConnectionType, Host
>>>>>>> 20ade859
from homcc.common.arguments import Arguments

logger = logging.getLogger(__name__)


class StateFile:
    """
    Class to encapsulate and manage the current compilation status of a client via a state file.
    This is heavily adapted from distcc so that we can easily use their monitoring tools.

    The given distcc task state struct and how we replicate it is shown in the following:

    struct dcc_task_state {
        size_t struct_size;           // DISTCC_TASK_STATE_STRUCT_SIZE
        unsigned long magic;          // DISTCC_STATE_MAGIC
        unsigned long cpid;           // pid
        char file[128];               // source_base_filename
        char host[128];               // hostname
        int slot;                     // slot
        enum dcc_phase curr_phase;    // ClientPhase
        struct dcc_task_state *next;  // undefined for state file: 0
    };

    DISTCC_TASK_STATE_STRUCT_FORMAT provides an (un)packing format string for the above dcc_task_state struct.
    """

    class ClientPhase(int, Enum):
        """Client compilation phases equivalent to dcc_phase."""

        STARTUP = 0
        _BLOCKED = auto()  # unused
        CONNECT = auto()
        CPP = auto()  # Preprocessing
        _SEND = auto()  # unused
        COMPILE = auto()
        _RECEIVE = auto()  # unused
        _DONE = auto()  # unused

    __slots__ = "pid", "source_base_filename", "hostname", "slot", "phase", "filepath"

    # size_t; unsigned long; unsigned long; char[128]; char[128]; int; enum (int); struct* (void*)
    DISTCC_TASK_STATE_STRUCT_FORMAT: str = "NLL128s128siiP"
    """Format string for the dcc_task_state struct to pack to and unpack from bytes for the state file."""

    # constant dcc_task_state fields
    DISTCC_TASK_STATE_STRUCT_SIZE: int = struct.calcsize(DISTCC_TASK_STATE_STRUCT_FORMAT)
    """Total size of the dcc_task_state struct."""
    DISTCC_STATE_MAGIC: int = 0x44_49_48_00  # equal to: b"DIH\0"
    """Magic number for the dcc_task_state struct."""
    DISTCC_NEXT_TASK_STATE: int = 0xFF_FF_FF_FF_FF_FF_FF_FF
    """Undefined and unused pointer address for the next dcc_task_state struct*."""

    HOMCC_STATE_DIR: Path = Path.home() / ".distcc" / "state"  # TODO(s.pirsch): temporarily share state dir with distcc
    """Path to the directory storing temporary homcc state files."""
    STATE_FILE_PREFIX: str = "binstate"
    """Prefix for for state files."""

    # none-constant dcc_task_state fields
    pid: int
    """Client Process ID."""
    source_base_filename: bytes
    """Encoded base filename of the source file."""
    hostname: bytes
    """Encoded host name."""
    slot: int
    """Used host slot."""
    phase: ClientPhase
    """Current compilation phase."""

    # additional fields
    filepath: Path  # equivalent functionality as: dcc_get_state_filename
    """Path to the state file."""

    def __init__(self, arguments: Arguments, host: Host, state_dir: Path = HOMCC_STATE_DIR):
        state_dir.mkdir(exist_ok=True, parents=True)

        # size_t struct_size: DISTCC_TASK_STATE_STRUCT_SIZE
        # unsigned long magic: DISTCC_STATE_MAGIC
        self.pid = os.getpid()  # unsigned long cpid

        if source_files := arguments.source_files:
            self.source_base_filename = Path(source_files[0]).name.encode()  # char file[128]
        elif output := arguments.output:
            self.source_base_filename = output.encode()  # take output target for linking instead
        else:
            logger.debug("No monitoring string deducible for '%s'.", arguments)
            self.source_base_filename = "".encode()

        if len(self.source_base_filename) > 127:
            logger.warning("Trimming too long Source Base Filename '%s'", self.source_base_filename.decode())
            self.source_base_filename = self.source_base_filename[:127]

        self.hostname = host.name.encode()  # char host[128]

        if len(self.hostname) > 127:
            logger.warning("Trimming too long Hostname '%s'", self.hostname.decode())
            self.hostname = self.hostname[:127]

        self.slot = 0

        # state file path, e.g. ~/.homcc/state/binstate_pid
        self.filepath = state_dir / f"{self.STATE_FILE_PREFIX}_{self.pid}"

        # enum dcc_phase curr_phase: unassigned
        # struct dcc_task_state *next: DISTCC_NEXT_TASK_STATE

    def __bytes__(self) -> bytes:
        # fmt: off
        return struct.pack(
            # struct format
            self.DISTCC_TASK_STATE_STRUCT_FORMAT,
            # struct fields
            self.DISTCC_TASK_STATE_STRUCT_SIZE,  # size_t struct_size
            self.DISTCC_STATE_MAGIC,  # unsigned long magic
            self.pid,  # unsigned long cpid
            self.source_base_filename,  # char file[128]
            self.hostname,  # char host[128]
            self.slot,  # int slot
            self.phase,  # enum dcc_phase curr_phase
            self.DISTCC_NEXT_TASK_STATE,  # struct dcc_task_state *next
        )
        # fmt: on

    @classmethod
    def from_bytes(cls, buffer: bytes) -> StateFile:
        (  # ignore constants: DISTCC_TASK_STATE_STRUCT_SIZE, DISTCC_STATE_MAGIC, 0 (void*)
            _,
            _,
            pid,
            source_base_filename,
            hostname,
            slot,
            phase,
            _,
        ) = struct.unpack(cls.DISTCC_TASK_STATE_STRUCT_FORMAT, buffer)

        source_base_filename = source_base_filename.decode().rstrip("\x00")
        hostname = hostname.decode().rstrip("\x00")

        state = cls(Arguments.from_vargs("gcc", source_base_filename), Host(type=ConnectionType.LOCAL, name=hostname))

        state.pid = pid
        state.source_base_filename = source_base_filename
        state.slot = slot
        state.phase = phase

        return state

    def __eq__(self, other):
        if isinstance(other, StateFile):
            return (  # ignore constants: DISTCC_TASK_STATE_STRUCT_SIZE, DISTCC_STATE_MAGIC, 0 (void*)
                self.pid == other.pid
                and self.source_base_filename.decode(encoding="utf-8") == other.source_base_filename
                and self.hostname == other.hostname
                and self.slot == other.slot
                and self.phase.value == other.phase
            )
        return False

    def __enter__(self) -> StateFile:
        try:
            self.filepath.touch(exist_ok=False)
        except FileExistsError:
            logger.debug("Could not create client state file '%s' as it already exists!", self.filepath.absolute())

        self.set_startup()

        return self

    def __exit__(self, *_):
        try:
            self.filepath.unlink()
        except FileNotFoundError:
            logger.debug("File '%s' was already deleted!", self.filepath.absolute())

    def _set_phase(self, phase: ClientPhase):
        self.phase = phase
        self.filepath.write_bytes(bytes(self))

    def set_startup(self):
        self._set_phase(self.ClientPhase.STARTUP)

    def set_connect(self):
        self._set_phase(self.ClientPhase.CONNECT)

    def set_preprocessing(self):
        self._set_phase(self.ClientPhase.CPP)

    def set_compile(self):
        self._set_phase(self.ClientPhase.COMPILE)<|MERGE_RESOLUTION|>--- conflicted
+++ resolved
@@ -8,12 +8,7 @@
 import struct
 from enum import Enum, auto
 from pathlib import Path
-<<<<<<< HEAD
-
-from homcc.client.host import ConnectionType, Host
-=======
 from homcc.common.host import ConnectionType, Host
->>>>>>> 20ade859
 from homcc.common.arguments import Arguments
 
 logger = logging.getLogger(__name__)
