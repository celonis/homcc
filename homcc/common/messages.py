"""Creation and parsing for messages transferred between the client and the server."""
from __future__ import annotations
from typing import List, Dict, Tuple, Optional
from abc import ABC
from enum import Enum, auto
from dataclasses import dataclass
import json

from homcc.common.arguments import ArgumentsExecutionResult
from homcc.common.compression import Compression, NoCompression, CompressedBytes


class MessageType(Enum):
    """Lists all different types of messages."""

    # pylint: disable=invalid-name
    # justification: we want the enum values to be of the same name as the classes
    ArgumentMessage = auto()
    DependencyRequestMessage = auto()
    DependencyReplyMessage = auto()
    CompilationResultMessage = auto()
    ConnectionRefusedMessage = auto()

    def __str__(self):
        return str(self.name)


class Message(ABC):
    """Abstract class for all messages."""

    MINIMUM_SIZE_BYTES = 8
    """Minimum size of a message in bytes."""
    JSON_SIZE_OFFSET = 0
    """Offset of the JSON size field."""
    JSON_OFFSET = 8
    """Offset of the JSON field."""

    MESSAGE_TYPE_FIELD_NAME = "message_type"
    """Field inside the JSON that indicates the message type."""

    def __init__(self, message_type: MessageType):
        """Create a new message of given type."""
        self.message_type = message_type

    def get_json_str(self) -> str:
        """Gets the JSON str of this object."""
        return json.dumps(self._get_json_dict())

    def get_further_payload_size(self) -> int:
        """To be overwritten by subclasses to define how much payload is followed after the JSON object."""
        return 0

    def set_further_payload(self, further_payload: bytearray):
        """To be overwritten by subclasses that have extra payload."""
        pass

    def get_further_payload(self) -> bytearray:
        """To be overwritten by subclasses to append something after the message's JSON object."""
        return bytearray()

    def to_bytes(self) -> bytearray:
        """Serializes the message as a bytearray."""
        json_bytes: bytearray = bytearray(self.get_json_str(), "utf-8")

        json_size: int = len(json_bytes)
        json_size_bytes: bytearray = bytearray(json_size.to_bytes(length=8, byteorder="little", signed=False))

        payload: bytearray = json_size_bytes + json_bytes + self.get_further_payload()
        return payload

    def _get_json_dict(self) -> Dict:
        """Gets the JSON dict of this object. Should be overwritten by subclasses to
        add their specific data to the dict."""
        return {Message.MESSAGE_TYPE_FIELD_NAME: str(self.message_type)}

    @staticmethod
    def _parse_json_size_field(message_bytes: bytearray) -> int:
        return int.from_bytes(
            message_bytes[Message.JSON_SIZE_OFFSET : Message.JSON_OFFSET],
            byteorder="little",
            signed=False,
        )

    @staticmethod
    def _parse_json_field(message_bytes: bytearray, json_size: int) -> dict:
        return json.loads(message_bytes[Message.JSON_OFFSET : Message.JSON_OFFSET + json_size].decode(encoding="utf-8"))

    @staticmethod
    def _parse_message_json(json_dict: dict) -> Message:
        if Message.MESSAGE_TYPE_FIELD_NAME not in json_dict:
            raise ValueError("No message_type field was given in JSON. Can not parse message.")

        message_type: MessageType = MessageType[json_dict[Message.MESSAGE_TYPE_FIELD_NAME]]
        if message_type == MessageType.ArgumentMessage:
            return ArgumentMessage.from_dict(json_dict)
        elif message_type == MessageType.DependencyRequestMessage:
            return DependencyRequestMessage.from_dict(json_dict)
        elif message_type == MessageType.DependencyReplyMessage:
            return DependencyReplyMessage.from_dict(json_dict)
        elif message_type == MessageType.CompilationResultMessage:
            return CompilationResultMessage.from_dict(json_dict)
        elif message_type == MessageType.ConnectionRefusedMessage:
            return ConnectionRefusedMessage.from_dict(json_dict)
        else:
            raise ValueError(f"{message_type} is not a valid message type. Can not parse message.")

    @staticmethod
    def from_bytes(message_bytes: bytearray) -> Tuple[int, Optional[Message]]:
        """Deserializes the message from a bytearray.
        Returns a tuple where the first element indicates whether or not more bytes
        are needed to construct the message.
        - A positive value means that this amount of additional bytes is needed to parse the message.
        Call this function again with the additional bytes to deserialize the message.
        - A negative value means that the byte buffer supplied is too large and there are more
        messages contained in it.
        - 0 means that the amount of bytes in the supplied byte buffer was exactly fitting the message.

        The second element of the tuple is the message and may be None, if the byte buffer supplied did not
        contain all necessary data for parsing the message."""
        if len(message_bytes) < Message.MINIMUM_SIZE_BYTES:
            # we need at least the json_size field to further parse
            return (Message.MINIMUM_SIZE_BYTES - len(message_bytes), None)

        json_size: int = Message._parse_json_size_field(message_bytes)

        size_difference: int = Message.MINIMUM_SIZE_BYTES + json_size - len(message_bytes)
        if size_difference > 0:
            # we need more data to parse the message
            return (size_difference, None)

        json_dict: dict = Message._parse_json_field(message_bytes, json_size)
        message: Message = Message._parse_message_json(json_dict)

        further_payload_size: int = message.get_further_payload_size()
        if further_payload_size == 0:
            # no further payload contained in this message type, return the message
            return (size_difference, message)
        else:
            size_difference += further_payload_size
            if size_difference > 0:
                # further payload and we do not have enough in the buffer
                return (size_difference, None)
            else:
                message_payload_offset = Message.MINIMUM_SIZE_BYTES + json_size
                message.set_further_payload(
                    message_bytes[message_payload_offset : message_payload_offset + further_payload_size]
                )
                return (size_difference, message)


class ArgumentMessage(Message):
    """
    Initial message in the homcc protocol.
    Client sends args, working directory, dependencies (key: file paths, value: SHA1 hash), the chroot env profile and
    the to be used compression algorithm.
    """

<<<<<<< HEAD
    def __init__(self, arguments: List[str], cwd: str, dependencies: Dict[str, str], compression: Compression):
        self.arguments = arguments
        self.cwd = cwd
        self.dependencies = dependencies
        self.compression = compression
=======
    def __init__(
        self,
        args: List[str],
        cwd: str,
        dependencies: Dict[str, str],
        profile: Optional[str],
        compression: Compression,
    ):
        self.args: List[str] = args
        self.cwd: str = cwd
        self.dependencies: Dict[str, str] = dependencies
        self.profile: Optional[str] = profile
        self.compression: Compression = compression
>>>>>>> 586f4add

        super().__init__(MessageType.ArgumentMessage)

    def _get_json_dict(self) -> Dict:
        """Gets the JSON dict of this object."""
        json_dict: Dict = super()._get_json_dict()

        json_dict["args"] = self.args
        json_dict["cwd"] = self.cwd
        json_dict["dependencies"] = self.dependencies

        if self.profile:
            json_dict["profile"] = self.profile

        if self.compression:
            json_dict["compression"] = str(self.compression)

        return json_dict

    def get_args(self) -> List[str]:
        """Returns the args as a list of strings."""
        return self.args

    def get_cwd(self) -> str:
        """Returns the current working directory."""
        return self.cwd

    def get_dependencies(self) -> Dict[str, str]:
        """Returns a dictionary with dependencies."""
        return self.dependencies

    def get_profile(self) -> Optional[str]:
        """Returns the specified profile if provided."""
        return self.profile

    def get_compression(self) -> Compression:
        """Returns the to be used compression algorithm."""
        return self.compression

    def __eq__(self, other):
        if isinstance(other, ArgumentMessage):
            return (
                self.get_args() == other.get_args()
                and self.get_cwd() == other.get_cwd()
                and self.get_dependencies() == other.get_dependencies()
                and self.get_profile() == other.get_profile()
                and self.get_compression() == other.get_compression()
            )
        return False

    @staticmethod
    def from_dict(json_dict: dict) -> ArgumentMessage:
        return ArgumentMessage(
            json_dict["args"],
            json_dict["cwd"],
            json_dict["dependencies"],
            json_dict.get("profile", None),
            Compression.from_name(json_dict.get("compression", str(NoCompression))),
        )


class DependencyRequestMessage(Message):
    """Message that lets the server request exactly one dependency from the client."""

    def __init__(self, sha1sum: str):
        self.sha1sum = sha1sum

        super().__init__(MessageType.DependencyRequestMessage)

    def _get_json_dict(self) -> Dict:
        """Gets the JSON dict of this object."""
        json_dict: Dict[str, str] = super()._get_json_dict()

        json_dict["sha1sum"] = self.sha1sum

        return json_dict

    def get_sha1sum(self) -> str:
        """Returns the SHA1SUM of the dependency."""
        return self.sha1sum

    def __eq__(self, other):
        if isinstance(other, DependencyRequestMessage):
            return self.get_sha1sum() == other.get_sha1sum()
        return False

    @staticmethod
    def from_dict(json_dict: dict) -> DependencyRequestMessage:
        return DependencyRequestMessage(json_dict["sha1sum"])


class DependencyReplyMessage(Message):
    """Message that contains exactly one previously requested file."""

    def __init__(self, content: Optional[bytearray], compression: Compression, size: Optional[int] = None):
        if content is not None:
            self.content = CompressedBytes(content, compression)
            self.size = len(self.content)
        elif size is not None:
            self.size = size
        else:
            raise ValueError(
                f"""Passed no data AND no size information to the {type(self).__name__}.
                Pass either of the two arguments."""
            )

        self.compression = compression

        super().__init__(MessageType.DependencyReplyMessage)

    def _get_json_dict(self) -> Dict:
        json_dict: Dict = super()._get_json_dict()

        json_dict["size"] = len(self.content)
        json_dict["compression"] = str(self.compression)

        return json_dict

    def get_content(self) -> bytearray:
        return self.content.get_data()

    def get_further_payload(self) -> bytearray:
        """Overwritten so that the dependency's content is appended to the message."""
        return self.content.to_wire()

    def set_further_payload(self, further_payload: bytearray):
        """Overwritten so that the dependency's content can be set."""
        self.content = CompressedBytes.from_wire(further_payload, self.compression)

    def get_further_payload_size(self) -> int:
        """Overwritten so that the dependency's payload size can be retrieved."""
        return self.size

    def __eq__(self, other):
        if isinstance(other, DependencyReplyMessage):
            return (
                self.get_content() == other.get_content()
                and self.size == other.size
                and self.compression == other.compression
            )

        return False

    @staticmethod
    def from_dict(json_dict: dict) -> DependencyReplyMessage:
        compression_name = json_dict["compression"]
        # explicitly set the message size from the field in the JSON. Can not
        # directly add the payload to the message, because the payload isn't contained in the JSON.
        message = DependencyReplyMessage(
            content=None, compression=Compression.from_name(compression_name), size=json_dict["size"]
        )

        return message


@dataclass
class ObjectFile:
    """Represents an object file (-> compilation result)."""

    file_name: str
    size: Optional[int]
    content: Optional[CompressedBytes]

    def __init__(
        self, file_name: str, content: Optional[bytearray], compression: Compression, size: Optional[int] = None
    ):
        self.file_name = file_name

        if content is not None:
            self.content = CompressedBytes(content, compression)
            self.size = None
        elif size is not None:
            self.content = None
            self.size = size
        else:
            raise ValueError(
                f"Passed no data AND no size information to {type(self).__name__}. Pass either of the two arguments."
            )

    def __len__(self) -> int:
        if self.size is not None:
            return self.size
        elif self.content is not None:
            return len(self.content)
        else:
            raise ValueError

    def get_data(self) -> bytearray:
        if self.content is not None:
            return self.content.data
        else:
            raise ValueError(f"Tried to access data of {type(self).__name__}, even though it has no content set.")

    def to_wire(self) -> bytearray:
        if self.content is not None:
            return self.content.to_wire()
        else:
            raise ValueError(
                f"Tried to convert {type(self).__name__} to wire format even though it has no content set."
            )

    def __eq__(self, other) -> bool:
        if isinstance(other, ObjectFile):
            return self.file_name == other.file_name and self.content == other.content

        return False


class CompilationResultMessage(Message):
    """Message that contains the compilation result (list of files).
    A file contains the filename (valid on client side), the size of
    the file in bytes and the actual file bytes."""

    def __init__(
        self, object_files: List[ObjectFile], stdout: str, stderr: str, return_code: int, compression: Compression
    ):
        self.object_files = object_files
        self.stdout = stdout
        self.stderr = stderr
        self.return_code = return_code
        self.compression = compression

        super().__init__(MessageType.CompilationResultMessage)

    def _get_json_dict(self) -> Dict:
        json_dict: Dict = super()._get_json_dict()

        files = []
        for object_file in self.object_files:
            files.append({"filename": object_file.file_name, "size": len(object_file)})
        json_dict["files"] = files

        json_dict["stdout"] = self.stdout
        json_dict["stderr"] = self.stderr
        json_dict["return_code"] = self.return_code
        json_dict["compression"] = str(self.compression)

        return json_dict

    def get_object_files(self) -> List[ObjectFile]:
        return self.object_files

    def get_stdout(self) -> str:
        return self.stdout

    def get_stderr(self) -> str:
        return self.stderr

    def get_return_code(self) -> int:
        return self.return_code

    def get_compression(self) -> Compression:
        return self.compression

    def get_compilation_result(self) -> ArgumentsExecutionResult:
        return ArgumentsExecutionResult(self.return_code, self.stdout, self.stderr)

    def get_further_payload(self) -> bytearray:
        """Overwritten so that the dependencies' content can be appended to the message."""
        further_payload = bytearray()

        for file in self.object_files:
            further_payload += file.to_wire()

        return further_payload

    def set_further_payload(self, further_payload: bytearray):
        """Overwritten so that the dependencies' content can be set."""
        current_payload_offset: int = 0
        for file in self.object_files:
            file_len = len(file)

            file.content = CompressedBytes.from_wire(
                further_payload[current_payload_offset : current_payload_offset + file_len], self.compression
            )
            current_payload_offset += file_len

    def get_further_payload_size(self) -> int:
        """Overwritten so that the dependencies' payload size can be retrieved."""
        total_size: int = 0
        for object_file in self.object_files:
            total_size += len(object_file)

        return total_size

    def __eq__(self, other):
        if isinstance(other, CompilationResultMessage):
            return (
                self.get_object_files() == other.get_object_files()
                and self.get_stdout() == other.get_stdout()
                and self.get_stderr() == other.get_stderr()
                and self.get_return_code() == other.get_return_code()
                and self.get_compression() == other.get_compression()
            )

        return False

    @staticmethod
    def from_dict(json_dict: dict) -> CompilationResultMessage:
        compression_name = json_dict.get("compression", str(NoCompression))
        compression = Compression.from_name(compression_name)

        object_files: List[ObjectFile] = []
        for file in json_dict["files"]:
            object_file_size = file["size"]

            # explicitly set the message size from the field in the JSON. Can not
            # directly add the payload to the message, because the payload isn't contained in the JSON.
            object_file = ObjectFile(
                file_name=file["filename"], content=None, compression=compression, size=object_file_size
            )
            object_files.append(object_file)

        stdout = json_dict["stdout"]
        stderr = json_dict["stderr"]
        return_code = json_dict["return_code"]

        return CompilationResultMessage(object_files, stdout, stderr, return_code, compression)


class ConnectionRefusedMessage(Message):
    """Message that contains why the server has declined a connection."""

    def __init__(self, info: str):
        self.info: str = info

        super().__init__(MessageType.ConnectionRefusedMessage)

    def _get_json_dict(self) -> Dict:
        """Gets the JSON dict of this object."""
        json_dict: Dict[str, str] = super()._get_json_dict()

        json_dict["info"] = self.info

        return json_dict

    def get_info(self) -> str:
        """Returns the connection refusal information."""
        return self.info

<<<<<<< HEAD
    def __init__(self):
        super().__init__(MessageType.ConnectionRefusedMessage)
=======
    def __eq__(self, other):
        if isinstance(other, ConnectionRefusedMessage):
            return self.get_info() == other.get_info()
        return False

    @staticmethod
    def from_dict(json_dict: dict) -> ConnectionRefusedMessage:
        return ConnectionRefusedMessage(json_dict["info"])
>>>>>>> 586f4add
<|MERGE_RESOLUTION|>--- conflicted
+++ resolved
@@ -155,13 +155,6 @@
     the to be used compression algorithm.
     """
 
-<<<<<<< HEAD
-    def __init__(self, arguments: List[str], cwd: str, dependencies: Dict[str, str], compression: Compression):
-        self.arguments = arguments
-        self.cwd = cwd
-        self.dependencies = dependencies
-        self.compression = compression
-=======
     def __init__(
         self,
         args: List[str],
@@ -175,7 +168,6 @@
         self.dependencies: Dict[str, str] = dependencies
         self.profile: Optional[str] = profile
         self.compression: Compression = compression
->>>>>>> 586f4add
 
         super().__init__(MessageType.ArgumentMessage)
 
@@ -516,10 +508,6 @@
         """Returns the connection refusal information."""
         return self.info
 
-<<<<<<< HEAD
-    def __init__(self):
-        super().__init__(MessageType.ConnectionRefusedMessage)
-=======
     def __eq__(self, other):
         if isinstance(other, ConnectionRefusedMessage):
             return self.get_info() == other.get_info()
@@ -527,5 +515,4 @@
 
     @staticmethod
     def from_dict(json_dict: dict) -> ConnectionRefusedMessage:
-        return ConnectionRefusedMessage(json_dict["info"])
->>>>>>> 586f4add
+        return ConnectionRefusedMessage(json_dict["info"])