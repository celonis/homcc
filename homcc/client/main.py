--- conflicted
+++ resolved
@@ -14,11 +14,8 @@
     compile_locally,
     compile_remotely,
 )
-<<<<<<< HEAD
 from homcc.client.parsing import setup_client  # pylint: disable=wrong-import-position
-=======
 from homcc.common.arguments import Arguments  # pylint: disable=wrong-import-position
->>>>>>> 6990040c
 from homcc.common.errors import (  # pylint: disable=wrong-import-position
     RecoverableClientError,
     RecursiveCallError,
@@ -43,52 +40,8 @@
     if is_recursively_invoked():
         sys.exit(os.EX_USAGE)
 
-<<<<<<< HEAD
     # client setup involves retrieval of hosts parsing of cli args, resulting in config and logging setup
     homcc_config, compiler_arguments, localhost, remote_hosts = setup_client(sys.argv)
-=======
-    # load and parse arguments and configuration information
-    homcc_args_dict, compiler_or_argument, compiler_args = parse_cli_args(sys.argv[1:])
-
-    # prevent config loading and parsing if --no-config was specified
-    homcc_config: ClientConfig = ClientConfig.empty() if homcc_args_dict["no_config"] else parse_config()
-    logging_config: LoggingConfig = LoggingConfig(
-        config=FormatterConfig.COLORED,
-        formatter=Formatter.CLIENT,
-        destination=FormatterDestination.STREAM,
-    )
-
-    # LOG_LEVEL and VERBOSITY
-    log_level: str = homcc_args_dict["log_level"]
-
-    # verbosity implies debug mode
-    if homcc_args_dict["verbose"] or homcc_config.verbose:
-        logging_config.set_verbose()
-        homcc_config.set_verbose()
-    elif log_level == "DEBUG" or homcc_config.log_level == LogLevel.DEBUG:
-        logging_config.set_debug()
-        homcc_config.set_debug()
-
-    # overwrite verbose debug logging level
-    if log_level is not None:
-        logging_config.level = LogLevel[log_level].value
-        homcc_config.log_level = LogLevel[log_level]
-    elif homcc_config.log_level is not None:
-        logging_config.level = int(homcc_config.log_level)
-
-    setup_logging(logging_config)
-
-    compiler_arguments: Arguments = Arguments.from_cli(compiler_or_argument, compiler_args, homcc_config.compiler)
-    # COMPILER; default: "gcc"
-    homcc_config.compiler = compiler_arguments.compiler
-
-    # SCAN-INCLUDES; and exit
-    if homcc_args_dict["scan_includes"]:
-        for include in scan_includes(compiler_arguments):
-            print(include)
-
-        sys.exit(os.EX_OK)
->>>>>>> 6990040c
 
     # force local execution on specific conditions
     if compiler_arguments.is_linking_only():
