#!/usr/bin/env python3
"""
homcc client
"""
import asyncio
import logging
import os
import sys

from typing import Dict, List, Optional

sys.path.append(os.path.join(os.path.dirname(__file__), "../.."))

from homcc.client.client import TCPClientError  # pylint: disable=wrong-import-position
from homcc.client.compilation import (  # pylint: disable=wrong-import-position
    CompilerError,
    HostsExhaustedError,
    compile_locally,
    compile_remotely,
    scan_includes,
)
from homcc.client.parsing import (  # pylint: disable=wrong-import-position
    ClientConfig,
    NoHostsFoundError,
    load_config_file,
    load_hosts,
    parse_cli_args,
    parse_config,
)
from homcc.common.logging import (  # pylint: disable=wrong-import-position
    Formatter,
    FormatterConfig,
    FormatterDestination,
    setup_logging,
)

logger: logging.Logger = logging.getLogger(__name__)


def main():
    # load and parse arguments and configuration information
    homcc_args_dict, compiler_arguments = parse_cli_args(sys.argv[1:])
<<<<<<< HEAD
    homcc_config: Dict[str, str] = parse_config(load_config_file())
=======
    client_config: ClientConfig = parse_config(load_config_file())
>>>>>>> 5d01cd84
    logging_config: Dict[str, int] = {
        "config": FormatterConfig.COLORED,
        "formatter": Formatter.CLIENT,
        "destination": FormatterDestination.STREAM,
    }

    # VERBOSE; enables verbose mode
    if homcc_args_dict["verbose"] or client_config.verbose:
        logging_config["config"] |= FormatterConfig.DETAILED
        logging_config["level"] = logging.DEBUG

    setup_logging(**logging_config)

    # COMPILER; default: "cc"
    compiler: Optional[str] = compiler_arguments.compiler

    if not compiler:
        compiler = client_config.compiler
        compiler_arguments.compiler = compiler

    # SCAN-INCLUDES; and exit
    if homcc_args_dict["scan_includes"]:
        try:
            includes: List[str] = scan_includes(compiler_arguments)
        except CompilerError as e:
            sys.exit(e.returncode)

        for include in includes:
            print(include)

        sys.exit(os.EX_OK)

    # HOST; get host from cli or load hosts from env var or file
    host: Optional[str] = homcc_args_dict["host"]
    hosts: List[str] = [host] if host else load_hosts()

    # TIMEOUT
    timeout: Optional[float] = homcc_args_dict["timeout"]

<<<<<<< HEAD
    if not timeout:
        timeout = float(homcc_config.get("timeout", 180))
=======
    if timeout:
        client_config.timeout = timeout
>>>>>>> 5d01cd84

    # try to compile remotely
    if compiler_arguments.is_sendable():
        try:
            sys.exit(asyncio.run(compile_remotely(hosts, client_config, compiler_arguments)))

        # exit on unrecoverable errors
        except CompilerError as error:
            sys.exit(error.returncode)

        # recoverable errors
        except (HostsExhaustedError, NoHostsFoundError, TCPClientError) as error:
            logger.warning("%s", error)

    # compile locally on unsendable arguments or recoverable errors
    sys.exit(compile_locally(compiler_arguments))


if __name__ == "__main__":
    main()<|MERGE_RESOLUTION|>--- conflicted
+++ resolved
@@ -40,11 +40,7 @@
 def main():
     # load and parse arguments and configuration information
     homcc_args_dict, compiler_arguments = parse_cli_args(sys.argv[1:])
-<<<<<<< HEAD
-    homcc_config: Dict[str, str] = parse_config(load_config_file())
-=======
     client_config: ClientConfig = parse_config(load_config_file())
->>>>>>> 5d01cd84
     logging_config: Dict[str, int] = {
         "config": FormatterConfig.COLORED,
         "formatter": Formatter.CLIENT,
@@ -84,13 +80,8 @@
     # TIMEOUT
     timeout: Optional[float] = homcc_args_dict["timeout"]
 
-<<<<<<< HEAD
-    if not timeout:
-        timeout = float(homcc_config.get("timeout", 180))
-=======
     if timeout:
         client_config.timeout = timeout
->>>>>>> 5d01cd84
 
     # try to compile remotely
     if compiler_arguments.is_sendable():
