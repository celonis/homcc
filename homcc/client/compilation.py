"""fundamental compilation functions and classes for the homcc client"""
from __future__ import annotations

import asyncio
import logging
import os
import subprocess
from pathlib import Path
from typing import Dict, List, Optional, Set, Tuple

from homcc.client.client import (
    LocalHostSemaphore,
    RemoteHostSelector,
    RemoteHostSemaphore,
    StateFile,
    TCPClient,
)
from homcc.client.config import ClientConfig
from homcc.client.host import Host
from homcc.common.arguments import Arguments, ArgumentsExecutionResult, Compiler
from homcc.common.constants import ENCODING
from homcc.common.errors import (
    FailedHostNameResolutionError,
    RemoteCompilationError,
    RemoteCompilationTimeoutError,
    RemoteHostsFailure,
    SlotsExhaustedError,
    TargetInferationError,
    UnexpectedMessageTypeError,
)
from homcc.common.hashing import hash_file_with_path
from homcc.common.messages import (
    CompilationResultMessage,
    ConnectionRefusedMessage,
    DependencyRequestMessage,
    Message,
    ObjectFile,
)

logger = logging.getLogger(__name__)

RECURSIVE_ERROR_MESSAGE: str = "_HOMCC_CALLED_RECURSIVELY"

EXCLUDED_DEPENDENCY_PREFIXES: Tuple = ("/usr/include", "/usr/lib")


def check_recursive_call(compiler: Compiler, error: subprocess.CalledProcessError):
    """check if homcc was called recursively"""
    if f"{RECURSIVE_ERROR_MESSAGE}\n" == error.stderr:
        logger.error("Specified compiler '%s' has been invoked recursively!", compiler)
        raise SystemExit(os.EX_USAGE) from error


async def compile_remotely(arguments: Arguments, hosts: List[Host], config: ClientConfig) -> int:
    """main function to control remote compilation"""

    # try to connect to remote hosts before falling back to local compilation and track which hosts we failed at
    failed_hosts: List[Host] = []

    for host in RemoteHostSelector(hosts, config.remote_compilation_tries):
        compilation_request_timeout: float = config.compilation_request_timeout
        establish_connection_timeout: float = config.establish_connection_timeout
        schroot_profile: Optional[str] = config.schroot_profile
        docker_container: Optional[str] = config.docker_container

        # overwrite host compression if none was explicitly specified but provided via config
        host.compression = host.compression or config.compression

        try:
            with RemoteHostSemaphore(host), StateFile(arguments, host) as state:
                return await asyncio.wait_for(
<<<<<<< HEAD
                    compile_remotely_at(
                        arguments=arguments,
                        host=host,
                        timeout=establish_connection_timeout,
                        schroot_profile=schroot_profile,
                        docker_container=docker_container,
                    ),
                    timeout=compilation_request_timeout,
=======
                    compile_remotely_at(arguments, host, schroot_profile, docker_container, state), timeout=timeout
>>>>>>> 94eebfc5
                )

        # arguments execution error during local pre-steps, unrecoverable failure
        except subprocess.CalledProcessError as error:
            check_recursive_call(arguments.compiler, error)
            logger.error("%s", error)
            raise SystemExit(error.returncode) from error

        # compilation request timed out, local compilation fallback
        except asyncio.TimeoutError as error:
            raise RemoteCompilationTimeoutError(
                f"Compilation request for {' '.join(arguments.source_files)} at host '{host}' timed out."
            ) from error

        # remote semaphore could not be acquired, retry with different host
        except SlotsExhaustedError as error:
            logger.debug("%s", error)

        # client could not connect, retry with different host
        except (ConnectionError, FailedHostNameResolutionError) as error:
            logger.warning("%s", error)

        # track all failing hosts
        finally:
            failed_hosts.append(host)

    # all selected hosts failed, local compilation fallback
    raise RemoteHostsFailure(
        f"Failed to compile {' '.join(arguments.source_files)} remotely on hosts: "
        f"'{', '.join(str(host) for host in failed_hosts)}'."
    )


async def compile_remotely_at(
<<<<<<< HEAD
    arguments: Arguments,
    host: Host,
    timeout: float,
    schroot_profile: Optional[str],
    docker_container: Optional[str],
) -> int:
    """main function for the communication between client and a remote compilation host"""

    async with TCPClient(host, timeout=timeout) as client:
=======
    arguments: Arguments, host: Host, schroot_profile: Optional[str], docker_container: Optional[str], state: StateFile
) -> int:
    """main function for the communication between client and a remote compilation host"""

    async with TCPClient(host, state) as client:
        state.set_preprocessing()
>>>>>>> 94eebfc5
        dependency_dict: Dict[str, str] = calculate_dependency_dict(find_dependencies(arguments))
        remote_arguments: Arguments = arguments.copy().remove_local_args()

        target: Optional[str] = None
        try:
            target = arguments.get_compiler_target_triple()
        except TargetInferationError as err:
            logger.warning(
                "Could not get target architecture. Omiting passing explicit target to remote compilation host. "
                "This may lead to unexpected results if the remote compilation host has a different architecture. %s",
                err,
            )

<<<<<<< HEAD
        # normalize compiler, e.g. /usr/bin/g++ -> g++
        remote_arguments.normalize_compiler()

=======
        state.set_compile()
>>>>>>> 94eebfc5
        await client.send_argument_message(
            arguments=remote_arguments,
            cwd=os.getcwd(),
            dependency_dict=dependency_dict,
            target=target,
            schroot_profile=schroot_profile,
            docker_container=docker_container,
        )

        # invert dependency dictionary to access dependencies via hash
        dependency_dict = {file_hash: dependency for dependency, file_hash in dependency_dict.items()}

        host_response: Message = await client.receive()

        if isinstance(host_response, ConnectionRefusedMessage):
            raise ConnectionRefusedError(
                f"Host {client.host}:{client.port} refused the connection:\n{host_response.info}!"
            )

        # provide requested dependencies
        while isinstance(host_response, DependencyRequestMessage):
            requested_dependency: str = dependency_dict[host_response.get_sha1sum()]
            await client.send_dependency_reply_message(requested_dependency)

            host_response = await client.receive()

    # extract and use compilation result if possible
    if not isinstance(host_response, CompilationResultMessage):
        raise UnexpectedMessageTypeError(f"Received message of unexpected type '{host_response.message_type}'!")

    host_result: ArgumentsExecutionResult = host_response.get_compilation_result()

    if host_result.stdout:
        logger.debug("Host stdout:\n%s", host_result.stdout)

    if host_result.return_code != os.EX_OK:
        raise RemoteCompilationError(
            f"Host stderr of {remote_arguments}:\n{host_result.stderr}",
            host_result.return_code,
        )

    for object_file in host_response.get_object_files():
        output_path: str = object_file.file_name

        if not arguments.is_linking() and arguments.output is not None:
            # if we do not want to link, respect the -o flag for the object file
            output_path = arguments.output

        logger.debug("Writing file %s", output_path)

        Path(output_path).write_bytes(object_file.get_data())

    # link and delete object files if required
    if arguments.is_linking():
        linker_return_code: int = link_object_files(arguments, host_response.get_object_files())

        for object_file in host_response.get_object_files():
            logger.debug("Deleting file %s", object_file.file_name)
            Path(object_file.file_name).unlink()

        return linker_return_code

    return os.EX_OK


def compile_locally(arguments: Arguments, localhost: Host) -> int:
    """execute local compilation"""

    with LocalHostSemaphore(localhost), StateFile(arguments, localhost) as state:
        state.set_compile()

        try:
            # execute compile command, e.g.: "g++ foo.cpp -o foo"
            result: ArgumentsExecutionResult = arguments.execute(check=True, output=True)
        except subprocess.CalledProcessError as error:
            check_recursive_call(arguments.compiler, error)
            logger.error("%s", error)
            raise SystemExit(error.returncode) from error

        return result.return_code


def scan_includes(arguments: Arguments) -> List[str]:
    """find all included dependencies"""

    try:
        dependencies: Set[str] = find_dependencies(arguments)
    except subprocess.CalledProcessError as error:
        check_recursive_call(arguments.compiler, error)
        logger.error("%s", error)
        raise SystemExit(error.returncode) from error

    return [dependency for dependency in dependencies if not Arguments.is_source_file_arg(dependency)]


def find_dependencies(arguments: Arguments) -> Set[str]:
    """get unique set of dependencies by calling the preprocessor and filtering the result"""

    # execute preprocessor command, e.g.: "g++ foo.cpp -M"
    arguments, filename = arguments.dependency_finding()
    result: ArgumentsExecutionResult = arguments.execute(check=True)

    # read from the dependency file if it was created as a side effect
    dependency_result: str = (
        Path(filename).read_text(encoding=ENCODING) if filename is not None and filename != "-" else result.stdout
    )

    logger.debug("Preprocessor result:\n%s", dependency_result)

    def extract_dependencies(line: str) -> List[str]:
        split: List[str] = line.split(":")  # remove preprocessor output targets specified via -MT
        dependency_line: str = split[1] if len(split) == 2 else split[0]  # e.g. ignore "foo.o bar.o:"
        return [
            str(Path(dependency).resolve())  # normalize paths, e.g. convert /usr/bin/../lib/ to /usr/lib/
            for dependency in dependency_line.rstrip("\\").split()  # remove line break char "\"
        ]

    # extract dependencies from the preprocessor result and filter for sendability
    return {
        dependency
        for line in dependency_result.splitlines()
        for dependency in extract_dependencies(line)
        if not dependency.startswith(EXCLUDED_DEPENDENCY_PREFIXES)  # check sendability
    }


def calculate_dependency_dict(dependencies: Set[str]) -> Dict[str, str]:
    """calculate dependency file hashes mapped to their corresponding absolute filenames"""
    return {dependency: hash_file_with_path(dependency) for dependency in dependencies}


def link_object_files(arguments: Arguments, object_files: List[ObjectFile]) -> int:
    """link all remotely compiled object files"""
    if len(arguments.source_files) != len(object_files):
        logger.error(
            "Wanted to build #%i source files, but only got #%i object files back from the server.",
            len(arguments.source_files),
            len(object_files),
        )

    arguments.remove_source_file_args()

    for object_file in object_files:
        arguments.add_arg(object_file.file_name)

    # execute linking command, e.g.: "g++ foo.o bar.o -ofoobar"
    result: ArgumentsExecutionResult = arguments.execute(check=True, output=True)

    return result.return_code<|MERGE_RESOLUTION|>--- conflicted
+++ resolved
@@ -69,18 +69,15 @@
         try:
             with RemoteHostSemaphore(host), StateFile(arguments, host) as state:
                 return await asyncio.wait_for(
-<<<<<<< HEAD
                     compile_remotely_at(
                         arguments=arguments,
                         host=host,
                         timeout=establish_connection_timeout,
                         schroot_profile=schroot_profile,
                         docker_container=docker_container,
+                        state=state,
                     ),
                     timeout=compilation_request_timeout,
-=======
-                    compile_remotely_at(arguments, host, schroot_profile, docker_container, state), timeout=timeout
->>>>>>> 94eebfc5
                 )
 
         # arguments execution error during local pre-steps, unrecoverable failure
@@ -115,24 +112,17 @@
 
 
 async def compile_remotely_at(
-<<<<<<< HEAD
     arguments: Arguments,
     host: Host,
     timeout: float,
     schroot_profile: Optional[str],
     docker_container: Optional[str],
+    state: StateFile,
 ) -> int:
     """main function for the communication between client and a remote compilation host"""
 
-    async with TCPClient(host, timeout=timeout) as client:
-=======
-    arguments: Arguments, host: Host, schroot_profile: Optional[str], docker_container: Optional[str], state: StateFile
-) -> int:
-    """main function for the communication between client and a remote compilation host"""
-
-    async with TCPClient(host, state) as client:
+    async with TCPClient(host, timeout=timeout, state=state) as client:
         state.set_preprocessing()
->>>>>>> 94eebfc5
         dependency_dict: Dict[str, str] = calculate_dependency_dict(find_dependencies(arguments))
         remote_arguments: Arguments = arguments.copy().remove_local_args()
 
@@ -146,13 +136,10 @@
                 err,
             )
 
-<<<<<<< HEAD
         # normalize compiler, e.g. /usr/bin/g++ -> g++
         remote_arguments.normalize_compiler()
 
-=======
         state.set_compile()
->>>>>>> 94eebfc5
         await client.send_argument_message(
             arguments=remote_arguments,
             cwd=os.getcwd(),
