--- conflicted
+++ resolved
@@ -94,7 +94,6 @@
         dependency_dict: Dict[str, str] = calculate_dependency_dict(find_dependencies(arguments))
         remote_arguments: Arguments = arguments.copy().remove_local_args()
 
-<<<<<<< HEAD
         try:
             target = get_target_triple(arguments)
         except TargetInferationError:
@@ -104,16 +103,14 @@
                 "This may lead to unexpected results if the remote compilation host has a different architecture."
             )
 
-        await client.send_argument_message(remote_arguments, os.getcwd(), dependency_dict, target, profile)
-=======
         await client.send_argument_message(
             arguments=remote_arguments,
             cwd=os.getcwd(),
             dependency_dict=dependency_dict,
+            target=target,
             schroot_profile=schroot_profile,
             docker_container=docker_container,
         )
->>>>>>> 00f0dd30
 
         # invert dependency dictionary to access dependencies via hash
         dependency_dict = {file_hash: dependency for dependency, file_hash in dependency_dict.items()}
