"""fundamental compilation functions and classes for the homcc client"""
from __future__ import annotations

import asyncio
import logging
import os
import subprocess
from pathlib import Path
from typing import Dict, List, Optional, Set, Tuple

from homcc.client.client import (
    LocalHostSemaphore,
    RemoteHostSelector,
    RemoteHostSemaphore,
    StateFile,
    TCPClient,
)
<<<<<<< HEAD
from homcc.client.config import ClientConfig
from homcc.client.host import Host
from homcc.common.arguments import Arguments, ArgumentsExecutionResult, Compiler
=======
from homcc.client.parsing import ClientConfig, Host
from homcc.common.arguments import Arguments, ArgumentsExecutionResult
from homcc.common.constants import ENCODING
>>>>>>> 1a3db61e
from homcc.common.errors import (
    FailedHostNameResolutionError,
    RemoteCompilationError,
    RemoteCompilationTimeoutError,
    RemoteHostsFailure,
    SlotsExhaustedError,
    TargetInferationError,
    UnexpectedMessageTypeError,
)
from homcc.common.hashing import hash_file_with_path
from homcc.common.messages import (
    CompilationResultMessage,
    ConnectionRefusedMessage,
    DependencyRequestMessage,
    Message,
    ObjectFile,
)

logger = logging.getLogger(__name__)

RECURSIVE_ERROR_MESSAGE: str = "_HOMCC_CALLED_RECURSIVELY"

EXCLUDED_DEPENDENCY_PREFIXES: Tuple = ("/usr/include", "/usr/lib")


def check_recursive_call(compiler: Compiler, error: subprocess.CalledProcessError):
    """check if homcc was called recursively"""
    if f"{RECURSIVE_ERROR_MESSAGE}\n" == error.stderr:
        logger.error("Specified compiler '%s' has been invoked recursively!", compiler)
        raise SystemExit(os.EX_USAGE) from error


async def compile_remotely(arguments: Arguments, hosts: List[Host], config: ClientConfig) -> int:
    """main function to control remote compilation"""

    # try to connect to remote hosts before falling back to local compilation and track which hosts we failed at
    failed_hosts: List[Host] = []

    for host in RemoteHostSelector(hosts, config.remote_compilation_tries):
        compilation_request_timeout: float = config.compilation_request_timeout
        establish_connection_timeout: float = config.establish_connection_timeout
        schroot_profile: Optional[str] = config.schroot_profile
        docker_container: Optional[str] = config.docker_container

        # overwrite host compression if none was explicitly specified but provided via config
        host.compression = host.compression or config.compression

        try:
            with RemoteHostSemaphore(host), StateFile(arguments, host):
                return await asyncio.wait_for(
                    compile_remotely_at(
                        arguments=arguments,
                        host=host,
                        timeout=establish_connection_timeout,
                        schroot_profile=schroot_profile,
                        docker_container=docker_container,
                    ),
                    timeout=compilation_request_timeout,
                )

        # arguments execution error during local pre-steps, unrecoverable failure
        except subprocess.CalledProcessError as error:
            check_recursive_call(arguments.compiler, error)
            logger.error("%s", error)
            raise SystemExit(error.returncode) from error

        # compilation request timed out, local compilation fallback
        except asyncio.TimeoutError as error:
            raise RemoteCompilationTimeoutError(
                f"Compilation request for {' '.join(arguments.source_files)} at host '{host}' timed out."
            ) from error

        # remote semaphore could not be acquired, retry with different host
        except SlotsExhaustedError as error:
            logger.debug("%s", error)

        # client could not connect, retry with different host
        except (ConnectionError, FailedHostNameResolutionError) as error:
            logger.warning("%s", error)

        # track all failing hosts
        finally:
            failed_hosts.append(host)

    # all selected hosts failed, local compilation fallback
    raise RemoteHostsFailure(
        f"Failed to compile {' '.join(arguments.source_files)} remotely on hosts: "
        f"'{', '.join(str(host) for host in failed_hosts)}'."
    )


async def compile_remotely_at(
    arguments: Arguments,
    host: Host,
    timeout: float,
    schroot_profile: Optional[str],
    docker_container: Optional[str],
) -> int:
    """main function for the communication between client and a remote compilation host"""

    async with TCPClient(host, timeout=timeout) as client:
        dependency_dict: Dict[str, str] = calculate_dependency_dict(find_dependencies(arguments))
        remote_arguments: Arguments = arguments.copy().remove_local_args()

        # normalize compiler (e.g. /usr/bin/g++ -> g++)
        remote_arguments.normalize_compiler()

        target: Optional[str] = None
        try:
            target = arguments.get_compiler_target_triple()
        except TargetInferationError as err:
            logger.warning(
                "Could not get target architecture. Omiting passing explicit target to remote compilation host. "
                "This may lead to unexpected results if the remote compilation host has a different architecture. %s",
                err,
            )

        await client.send_argument_message(
            arguments=remote_arguments,
            cwd=os.getcwd(),
            dependency_dict=dependency_dict,
            target=target,
            schroot_profile=schroot_profile,
            docker_container=docker_container,
        )

        # invert dependency dictionary to access dependencies via hash
        dependency_dict = {file_hash: dependency for dependency, file_hash in dependency_dict.items()}

        host_response: Message = await client.receive()

        if isinstance(host_response, ConnectionRefusedMessage):
            raise ConnectionRefusedError(
                f"Host {client.host}:{client.port} refused the connection:\n{host_response.info}!"
            )

        # provide requested dependencies
        while isinstance(host_response, DependencyRequestMessage):
            requested_dependency: str = dependency_dict[host_response.get_sha1sum()]
            await client.send_dependency_reply_message(requested_dependency)

            host_response = await client.receive()

    # extract and use compilation result if possible
    if not isinstance(host_response, CompilationResultMessage):
        raise UnexpectedMessageTypeError(f"Received message of unexpected type '{host_response.message_type}'!")

    host_result: ArgumentsExecutionResult = host_response.get_compilation_result()

    if host_result.stdout:
        logger.debug("Host stdout:\n%s", host_result.stdout)

    if host_result.return_code != os.EX_OK:
        raise RemoteCompilationError(
            f"Host stderr of {remote_arguments}:\n{host_result.stderr}",
            host_result.return_code,
        )

    for object_file in host_response.get_object_files():
        output_path: str = object_file.file_name

        if not arguments.is_linking() and arguments.output is not None:
            # if we do not want to link, respect the -o flag for the object file
            output_path = arguments.output

        logger.debug("Writing file %s", output_path)

        Path(output_path).write_bytes(object_file.get_data())

    # link and delete object files if required
    if arguments.is_linking():
        linker_return_code: int = link_object_files(arguments, host_response.get_object_files())

        for object_file in host_response.get_object_files():
            logger.debug("Deleting file %s", object_file.file_name)
            Path(object_file.file_name).unlink()

        return linker_return_code

    return os.EX_OK


def compile_locally(arguments: Arguments, localhost: Host) -> int:
    """execute local compilation"""

    with LocalHostSemaphore(localhost), StateFile(arguments, localhost):
        try:
            # execute compile command, e.g.: "g++ foo.cpp -o foo"
            result: ArgumentsExecutionResult = arguments.execute(check=True, output=True)
        except subprocess.CalledProcessError as error:
            check_recursive_call(arguments.compiler, error)
            logger.error("%s", error)
            raise SystemExit(error.returncode) from error

        return result.return_code


def scan_includes(arguments: Arguments) -> List[str]:
    """find all included dependencies"""

    try:
        dependencies: Set[str] = find_dependencies(arguments)
    except subprocess.CalledProcessError as error:
        check_recursive_call(arguments.compiler, error)
        logger.error("%s", error)
        raise SystemExit(error.returncode) from error

    return [dependency for dependency in dependencies if not Arguments.is_source_file_arg(dependency)]


def find_dependencies(arguments: Arguments) -> Set[str]:
    """get unique set of dependencies by calling the preprocessor and filtering the result"""

    # execute preprocessor command, e.g.: "g++ foo.cpp -M"
    arguments, filename = arguments.dependency_finding()
    result: ArgumentsExecutionResult = arguments.execute(check=True)

    # read from the dependency file if it was created as a side effect
    dependency_result: str = (
        Path(filename).read_text(encoding=ENCODING) if filename is not None and filename != "-" else result.stdout
    )

    logger.debug("Preprocessor result:\n%s", dependency_result)

    def extract_dependencies(line: str) -> List[str]:
        split: List[str] = line.split(":")  # remove preprocessor output targets specified via -MT
        dependency_line: str = split[1] if len(split) == 2 else split[0]  # e.g. ignore "foo.o bar.o:"
        return [
            str(Path(dependency).resolve())  # normalize paths, e.g. convert /usr/bin/../lib/ to /usr/lib/
            for dependency in dependency_line.rstrip("\\").split()  # remove line break char "\"
        ]

    # extract dependencies from the preprocessor result and filter for sendability
    return {
        dependency
        for line in dependency_result.splitlines()
        for dependency in extract_dependencies(line)
        if not dependency.startswith(EXCLUDED_DEPENDENCY_PREFIXES)  # check sendability
    }


def calculate_dependency_dict(dependencies: Set[str]) -> Dict[str, str]:
    """calculate dependency file hashes mapped to their corresponding absolute filenames"""
    return {dependency: hash_file_with_path(dependency) for dependency in dependencies}


def link_object_files(arguments: Arguments, object_files: List[ObjectFile]) -> int:
    """link all remotely compiled object files"""
    if len(arguments.source_files) != len(object_files):
        logger.error(
            "Wanted to build #%i source files, but only got #%i object files back from the server.",
            len(arguments.source_files),
            len(object_files),
        )

    arguments.remove_source_file_args()

    for object_file in object_files:
        arguments.add_arg(object_file.file_name)

    # execute linking command, e.g.: "g++ foo.o bar.o -ofoobar"
    result: ArgumentsExecutionResult = arguments.execute(check=True, output=True)

    return result.return_code<|MERGE_RESOLUTION|>--- conflicted
+++ resolved
@@ -15,15 +15,10 @@
     StateFile,
     TCPClient,
 )
-<<<<<<< HEAD
 from homcc.client.config import ClientConfig
 from homcc.client.host import Host
 from homcc.common.arguments import Arguments, ArgumentsExecutionResult, Compiler
-=======
-from homcc.client.parsing import ClientConfig, Host
-from homcc.common.arguments import Arguments, ArgumentsExecutionResult
 from homcc.common.constants import ENCODING
->>>>>>> 1a3db61e
 from homcc.common.errors import (
     FailedHostNameResolutionError,
     RemoteCompilationError,
