"""fundamental compilation functions and classes for the homcc client"""
from __future__ import annotations

import asyncio
import logging
import os
import subprocess
import sys

from pathlib import Path
from typing import Dict, Optional, List, Set, Tuple

from homcc.client.client import (
    HostSelector,
    RemoteHostSemaphore,
    LocalHostSemaphore,
    TCPClient,
)
from homcc.client.errors import (
    CompilationTimeoutError,
    FailedHostNameResolutionError,
    HostsExhaustedError,
    RemoteCompilationError,
    UnexpectedMessageTypeError,
    SlotsExhaustedError,
)
from homcc.client.parsing import ClientConfig, Host
from homcc.common.arguments import Arguments, ArgumentsExecutionResult
from homcc.common.hashing import hash_file_with_path
from homcc.common.messages import (
    Message,
    CompilationResultMessage,
    ConnectionRefusedMessage,
    DependencyRequestMessage,
    ObjectFile,
)

logger = logging.getLogger(__name__)

<<<<<<< HEAD
DEFAULT_COMPILATION_REQUEST_TIMEOUT: float = 60
DEFAULT_LOCALHOST_LIMIT: int = (
    len(os.sched_getaffinity(0))  # number of available CPUs for this process
    or os.cpu_count()  # total number of physical CPUs on the machine
    or 2  # fallback value to enable minor level of concurrency
)
DEFAULT_LOCALHOST: Host = Host.localhost_with_limit(DEFAULT_LOCALHOST_LIMIT)
=======
DEFAULT_COMPILATION_REQUEST_TIMEOUT: float = 180
EXCLUDED_DEPENDENCY_PREFIXES: Tuple = ("/usr/include", "/usr/lib")
>>>>>>> 39bd9950


async def compile_remotely(arguments: Arguments, hosts: List[Host], config: ClientConfig) -> int:
    """main function to control remote compilation"""

    # try to connect to 3 different hosts before falling back to local compilation
    for host in HostSelector(hosts, 3):
        # execute compilation requests for localhost directly
        if host.is_local():
            logger.info("Compiling locally:\n%s", arguments)
            return compile_locally(arguments, host)

        timeout: float = config.timeout or DEFAULT_COMPILATION_REQUEST_TIMEOUT
        profile: Optional[str] = config.profile

        # overwrite host compression if none was specified
        host.compression = host.compression or config.compression

        try:
            with RemoteHostSemaphore(host):
                return await asyncio.wait_for(compile_remotely_at(arguments, host, profile), timeout=timeout)

        # remote semaphore could not be acquired
        except SlotsExhaustedError as error:
            logger.debug("%s", error)

        # client could not connect
        except (ConnectionError, FailedHostNameResolutionError) as error:
            logger.warning("%s", error)

        # compilation request timed out
        except asyncio.TimeoutError as error:
            raise CompilationTimeoutError(f"Compilation request {arguments} at host '{host}' timed out.") from error

    raise HostsExhaustedError(f"All hosts '{', '.join(str(host) for host in hosts)}' are exhausted.")


async def compile_remotely_at(arguments: Arguments, host: Host, profile: Optional[str]) -> int:
    """main function for the communication between client and a remote compilation host"""

    async with TCPClient(host) as client:
        dependency_dict: Dict[str, str] = calculate_dependency_dict(find_dependencies(arguments))
        remote_arguments: Arguments = arguments.copy().remove_local_args()

        await client.send_argument_message(remote_arguments, os.getcwd(), dependency_dict, profile)

        # invert dependency dictionary to access dependencies via hash
        dependency_dict = {file_hash: dependency for dependency, file_hash in dependency_dict.items()}

        host_response: Message = await client.receive()

        if isinstance(host_response, ConnectionRefusedMessage):
            raise ConnectionRefusedError(
                f"Host {client.host}:{client.port} refused the connection:\n{host_response.info}!"
            )

        count: int = 0

        # provide requested dependencies
        while isinstance(host_response, DependencyRequestMessage):
            count += 1
            logger.debug("COUNT:\t%i", count)
            requested_dependency: str = dependency_dict[host_response.get_sha1sum()]
            await client.send_dependency_reply_message(requested_dependency)

            host_response = await client.receive()

    # extract and use compilation result if possible
    if not isinstance(host_response, CompilationResultMessage):
        raise UnexpectedMessageTypeError(f'Received message of unexpected type "{host_response.message_type}"!')

    host_result: ArgumentsExecutionResult = host_response.get_compilation_result()

    if host_result.stdout:
        logger.debug("Host stdout:\n%s", host_result.stdout)

    if host_result.return_code != os.EX_OK:
        raise RemoteCompilationError(
            f"Host stderr of {remote_arguments}:\n{host_result.stderr}",
            host_result.return_code,
        )

    for object_file in host_response.get_object_files():
        output_path: str = object_file.file_name

        if not arguments.is_linking() and arguments.output is not None:
            # if we do not want to link, respect the -o flag for the object file
            output_path = arguments.output

        logger.debug("Writing file %s", output_path)

        Path(output_path).write_bytes(object_file.get_data())

    # link and delete object files if required
    if arguments.is_linking():
        linker_return_code: int = link_object_files(arguments, host_response.get_object_files())

        for object_file in host_response.get_object_files():
            logger.debug("Deleting file %s", object_file.file_name)
            Path(object_file.file_name).unlink(missing_ok=True)

        return linker_return_code

    return os.EX_OK


def compile_locally(arguments: Arguments, localhost: Host) -> int:
    """execute local compilation"""

    with LocalHostSemaphore(localhost):
        try:
            # execute compile command, e.g.: "g++ foo.cpp -o foo"
            result: ArgumentsExecutionResult = arguments.execute(check=True)
        except subprocess.CalledProcessError as error:
            logger.error("Compiler error:\n%s", error.stderr)
            return error.returncode

        if result.stdout:
            logger.debug("Compiler result:\n%s", result.stdout)

        return result.return_code


def scan_includes(arguments: Arguments) -> List[str]:
    """find all included dependencies"""
    dependencies: Set[str] = find_dependencies(arguments)
    return [dependency for dependency in dependencies if dependency not in arguments.source_files]


def is_sendable_dependency(dependency: str) -> bool:
    # filter preprocessor output target and line breaks
    if dependency in [f"{Arguments.PREPROCESSOR_TARGET}:", "\\"]:
        return False

    # normalize paths, e.g. convert /usr/bin/../lib/ to /usr/lib/
    dependency_path: Path = Path(dependency).resolve()

    if str(dependency_path).startswith(EXCLUDED_DEPENDENCY_PREFIXES):
        return False

    return True


def find_dependencies(arguments: Arguments) -> Set[str]:
    """get unique set of dependencies by calling the preprocessor and filtering the result"""
    try:
        # execute preprocessor command, e.g.: "g++ foo.cpp -M -MT $(homcc)"
        result: ArgumentsExecutionResult = arguments.dependency_finding().execute(check=True)
    except subprocess.CalledProcessError as error:
        logger.error("Preprocessor error:\n%s", error.stderr)
        sys.exit(error.returncode)

    if result.stdout:
        logger.debug("Preprocessor result:\n%s", result.stdout)

    # create unique set of dependencies by filtering the preprocessor result for meaningfully sendable dependencies
    return set(filter(is_sendable_dependency, result.stdout.split()))


def calculate_dependency_dict(dependencies: Set[str]) -> Dict[str, str]:
    """calculate dependency file hashes mapped to their corresponding absolute filenames"""
    return {dependency: hash_file_with_path(dependency) for dependency in dependencies}


def link_object_files(arguments: Arguments, object_files: List[ObjectFile]) -> int:
    """link all remotely compiled object files"""
    if len(arguments.source_files) != len(object_files):
        logger.error(
            "Wanted to build #%i source files, but only got #%i object files back from the server.",
            len(arguments.source_files),
            len(object_files),
        )

    arguments.remove_source_file_args()

    for object_file in object_files:
        arguments.add_arg(object_file.file_name)

    try:
        # execute linking command, e.g.: "g++ foo.o bar.o -ofoobar"
        result: ArgumentsExecutionResult = arguments.execute(check=True)
    except subprocess.CalledProcessError as error:
        logger.error("Linker error:\n%s", error.stderr)
        return error.returncode

    if result.stdout:
        logger.debug("Linker result:\n%s", result.stdout)

    return result.return_code<|MERGE_RESOLUTION|>--- conflicted
+++ resolved
@@ -37,7 +37,6 @@
 
 logger = logging.getLogger(__name__)
 
-<<<<<<< HEAD
 DEFAULT_COMPILATION_REQUEST_TIMEOUT: float = 60
 DEFAULT_LOCALHOST_LIMIT: int = (
     len(os.sched_getaffinity(0))  # number of available CPUs for this process
@@ -45,10 +44,7 @@
     or 2  # fallback value to enable minor level of concurrency
 )
 DEFAULT_LOCALHOST: Host = Host.localhost_with_limit(DEFAULT_LOCALHOST_LIMIT)
-=======
-DEFAULT_COMPILATION_REQUEST_TIMEOUT: float = 180
 EXCLUDED_DEPENDENCY_PREFIXES: Tuple = ("/usr/include", "/usr/lib")
->>>>>>> 39bd9950
 
 
 async def compile_remotely(arguments: Arguments, hosts: List[Host], config: ClientConfig) -> int:
