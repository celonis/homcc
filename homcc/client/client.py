--- conflicted
+++ resolved
@@ -128,18 +128,11 @@
 
                 self._semaphore.release()  # releases the semaphore
 
-<<<<<<< HEAD
                 if self._semaphore.value == self._host_limit:
                     # remove the semaphore from the system if no other process currently holds it
                     self._semaphore.remove()
             except sysv_ipc.ExistentialError:
                 pass
-=======
-            if self._semaphore.value == self._host_limit:
-                # remove the semaphore from the system if no other process currently holds it
-                logger.debug("Removing semaphore '%s'", self._semaphore.id)
-                self._semaphore.remove()
->>>>>>> cb7525f8
 
             # prevent double release while receiving signal during normal context manager exit
             self._semaphore = None  # type: ignore
