--- conflicted
+++ resolved
@@ -415,13 +415,7 @@
         arguments: Arguments,
         cwd: str,
         dependency_dict: Dict[str, str],
-<<<<<<< HEAD
         target: Optional[str],
-        profile: Optional[str],
-    ):
-        """send an argument message to homcc server"""
-        await self._send(ArgumentMessage(list(arguments), cwd, dependency_dict, target, profile, self.compression))
-=======
         schroot_profile: Optional[str],
         docker_container: Optional[str],
     ):
@@ -431,12 +425,12 @@
                 args=list(arguments),
                 cwd=cwd,
                 dependencies=dependency_dict,
+                target=target,
                 schroot_profile=schroot_profile,
                 docker_container=docker_container,
                 compression=self.compression,
             )
         )
->>>>>>> 00f0dd30
 
     async def send_dependency_reply_message(self, dependency: str):
         """send dependency reply message to homcc server"""
