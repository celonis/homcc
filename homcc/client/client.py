"""
TCPClient class and related Exception classes for the homcc client
"""
from __future__ import annotations

import asyncio
import logging
import os
import random
import signal
import socket
import struct
import sys
import time
from abc import ABC, abstractmethod
from enum import Enum, auto
from pathlib import Path
from typing import Dict, Iterator, List, Optional

import sysv_ipc

from homcc.client.host import ConnectionType, Host
from homcc.common.arguments import Arguments
from homcc.common.errors import (
    ClientParsingError,
    FailedHostNameResolutionError,
    RemoteHostsFailure,
    SlotsExhaustedError,
)
from homcc.common.messages import ArgumentMessage, DependencyReplyMessage, Message

logger = logging.getLogger(__name__)


class RemoteHostSelector:
    """
    Class to enable random but weighted host selection on a load balancing principle. Hosts with more capacity have a
    higher probability of being chosen for remote compilation. The selection policy is agnostic to the server job
    limit and only relies on the limit information provided on the client side via the host format. If parameter "tries"
    is not provided, a host will be randomly selected until all hosts are exhausted.
    """

    def __init__(self, hosts: List[Host], tries: Optional[int] = None):
        if any(host.is_local() for host in hosts):
            raise ValueError("Selecting localhost is not permitted")

        if tries is not None and tries <= 0:
            raise ValueError(f"Amount of tries must be greater than 0, but was {tries}")

        self._hosts: List[Host] = [host for host in hosts if host.limit > 0]
        self._limits: List[int] = [host.limit for host in self._hosts]

        self._count: int = 0
        self._tries: Optional[int] = tries

    def __len__(self):
        return len(self._hosts)

    def __iter__(self) -> Iterator[Host]:
        return self

    def __next__(self) -> Host:
        if self._hosts:
            return self._get_random_host()
        raise StopIteration

    def _get_random_host(self) -> Host:
        """return a random host where hosts with higher limits are more likely to be selected"""
        self._count += 1
        if self._tries is not None and self._count > self._tries:
            raise RemoteHostsFailure(f"{self._tries} hosts refused the connection")

        # select one host and find its index
        host: Host = random.choices(population=self._hosts, weights=self._limits, k=1)[0]
        index: int = self._hosts.index(host)

        # remove chosen host from being picked again
        del self._hosts[index]
        del self._limits[index]

        return host


class HostSemaphore(ABC):
    """
    Abstract bass class to create and exit from semaphore contexts.

    Inheriting classes only have to implement the context manager enter method.
    """

    _semaphore: sysv_ipc.Semaphore
    """SysV named semaphore to manage host slots between client processes."""
    _host_limit: int
    """Maximal semaphore value."""

    def __init__(self, host: Host):
        # signal handling to properly remove the semaphore
        signal.signal(signal.SIGINT, self._handle_interrupt)
        signal.signal(signal.SIGTERM, self._handle_termination)

        self._host_limit = host.limit

        semaphore_key: int = int(host)
        # create host-id semaphore with host slot limit if not already existing
        try:
            self._semaphore = sysv_ipc.Semaphore(key=semaphore_key, flags=sysv_ipc.IPC_CREX, initial_value=host.limit)
        except sysv_ipc.ExistentialError:
            self._semaphore = sysv_ipc.Semaphore(key=semaphore_key)

    def _handle_interrupt(self, _, frame):
        self.__exit__()
        logger.debug("SIGINT:\n%s", repr(frame))
        sys.exit("Stopped by SIGINT signal")

    def _handle_termination(self, _, frame):
        self.__exit__()
        logger.debug("SIGTERM:\n%s", repr(frame))
        sys.exit("Stopped by SIGTERM signal")

    @abstractmethod
    def __enter__(self):
        pass

    def __exit__(self, *exc):
        if self._semaphore is not None:
            try:
                logger.debug("Exiting semaphore '%s' with value '%i'", self._semaphore.id, self._semaphore.value)

                self._semaphore.release()  # releases the semaphore

                if self._semaphore.value == self._host_limit:
                    # remove the semaphore from the system if no other process currently holds it
                    self._semaphore.remove()
            except sysv_ipc.ExistentialError:
                pass

            # prevent double release while receiving signal during normal context manager exit
            self._semaphore = None  # type: ignore


class RemoteHostSemaphore(HostSemaphore):
    """
    Class to track remote compilation jobs via a SysV semaphore.

    Each semaphore for a host is uniquely identified by host_id which includes the host name itself and ConnectionType
    specific information like the port for TCP and the user for SSH connections. The semaphore will be acquired with a
    non-blocking call and might therefore throw an exception on failure. This indicates that the current machine already
    exhausts all slots of the specified host.
    """

    _host: Host
    """Selected host."""

    def __init__(self, host: Host):
        if host.is_local():
            raise ValueError(f"Invalid remote host: '{host}'")

        self._host = host
        super().__init__(host)

    def __enter__(self) -> RemoteHostSemaphore:
        logger.debug("Entering semaphore '%s' with value '%i'", self._semaphore.id, self._semaphore.value)

        try:
            self._semaphore.acquire(0)  # non-blocking acquisition
        except sysv_ipc.BusyError as error:
            raise SlotsExhaustedError(f"All compilation slots for host {self._host} are occupied.") from error
        return self


class LocalHostSemaphore(HostSemaphore):
    """
    Class to track local compilation jobs via a named posix semaphore.

    Due to the behaviour of this class, multiple semaphores may be created in a time period with multiple homcc calls if
    localhost is specified with different limits. Each localhost semaphore blocks for the specified timeout amount in
    seconds during acquisition. Adding multiple different or changing localhost hosts during builds with homcc will
    currently lead to non-deterministic behaviour regarding the total amount of concurrent local compilation jobs.

    In order to increase the chance of longer waiting compilation requests to be chosen, an inverse exponential backoff
    strategy is used, where newer requests have to wait longer and the timeout value increases exponentially. This
    should increase the chance of keeping the general order of incoming requests as it is desired by build systems and
    still allows for high throughput when localhost slots are not exhausted.
    """

    DEFAULT_COMPILATION_TIME: float = 10.0
    """Default compilation time."""

    _compilation_time: float
    """Expected average compilation time [s], defaults to DEFAULT_COMPILATION_TIME."""
    _timeout: float
    """Timeout [s] after failing semaphore acquisition."""

    def __init__(self, host: Host, compilation_time: float = DEFAULT_COMPILATION_TIME):
        if not host.is_local():
            raise ValueError(f"Invalid localhost: '{host}'")

        if compilation_time <= 1.0:
            raise ValueError(f"Invalid compilation time: {compilation_time}")

        self._compilation_time = compilation_time
        self._timeout = compilation_time - 1
        super().__init__(host)

    def __enter__(self) -> LocalHostSemaphore:
        logger.debug("Entering semaphore '%s' with value '%i'", self._semaphore.id, self._semaphore.value)

        while True:
            try:
                self._semaphore.acquire(self._compilation_time - self._timeout)  # blocking acquisition
                return self

            except sysv_ipc.BusyError:
                logger.debug("All compilation slots for localhost are occupied.")
                # inverse exponential backoff: https://www.desmos.com/calculator/uniats0s4c
                time.sleep(self._timeout)
                self._timeout = self._timeout / 3 * 2


class StateFile:
    """
    Class to encapsulate and manage the current compilation status of a client via a state file.
    This is heavily adapted from distcc so that we can easily use their monitoring tools.

    The given distcc task state struct and how we replicate it is shown in the following:

    struct dcc_task_state {
        size_t struct_size;           // DISTCC_TASK_STATE_STRUCT_SIZE
        unsigned long magic;          // DISTCC_STATE_MAGIC
        unsigned long cpid;           // pid
        char file[128];               // source_base_filename
        char host[128];               // hostname
        int slot;                     // slot
        enum dcc_phase curr_phase;    // ClientPhase
        struct dcc_task_state *next;  // undefined for state file: 0
    };

    DISTCC_TASK_STATE_STRUCT_FORMAT provides an (un)packing format string for the above dcc_task_state struct.
    """

    class ClientPhase(int, Enum):
        """Client compilation phases equivalent to dcc_phase."""

        STARTUP = 0
        _BLOCKED = auto()  # unused
        CONNECT = auto()
        CPP = auto()  # Preprocessing
        _SEND = auto()  # unused
        COMPILE = auto()
        _RECEIVE = auto()  # unused
        _DONE = auto()  # unused

    __slots__ = "pid", "source_base_filename", "hostname", "slot", "phase", "filepath"

    # size_t; unsigned long; unsigned long; char[128]; char[128]; int; enum (int); struct* (void*)
    DISTCC_TASK_STATE_STRUCT_FORMAT: str = "NLL128s128siiP"
    """Format string for the dcc_task_state struct to pack to and unpack from bytes for the state file."""

    # constant dcc_task_state fields
    DISTCC_TASK_STATE_STRUCT_SIZE: int = struct.calcsize(DISTCC_TASK_STATE_STRUCT_FORMAT)
    """Total size of the dcc_task_state struct."""
    DISTCC_STATE_MAGIC: int = 0x44_49_48_00  # equal to: b"DIH\0"
    """Magic number for the dcc_task_state struct."""
    DISTCC_NEXT_TASK_STATE: int = 0xFF_FF_FF_FF_FF_FF_FF_FF
    """Undefined and unused pointer address for the next dcc_task_state struct*."""

    HOMCC_STATE_DIR: Path = Path.home() / ".distcc" / "state"  # TODO(s.pirsch): temporarily share state dir with distcc
    """Path to the directory storing temporary homcc state files."""
    STATE_FILE_PREFIX: str = "binstate"
    """Prefix for for state files."""

    # none-constant dcc_task_state fields
    pid: int
    """Client Process ID."""
    source_base_filename: bytes
    """Encoded base filename of the source file."""
    hostname: bytes
    """Encoded host name."""
    slot: int
    """Used host slot."""
    phase: ClientPhase
    """Current compilation phase."""

    # additional fields
    filepath: Path  # equivalent functionality as: dcc_get_state_filename
    """Path to the state file."""

    def __init__(self, arguments: Arguments, host: Host, state_dir: Path = HOMCC_STATE_DIR):
        state_dir.mkdir(exist_ok=True, parents=True)

        # size_t struct_size: DISTCC_TASK_STATE_STRUCT_SIZE
        # unsigned long magic: DISTCC_STATE_MAGIC
        self.pid = os.getpid()  # unsigned long cpid

        if source_files := arguments.source_files:
            self.source_base_filename = Path(source_files[0]).name.encode()  # char file[128]
        elif output := arguments.output:
            self.source_base_filename = output.encode()  # take output target for linking instead
        else:
            logger.debug("No monitoring string deducible for %s.", arguments)
            self.source_base_filename = "".encode()

        if len(self.source_base_filename) > 127:
            logger.warning("Trimming too long Source Base Filename '%s'", self.source_base_filename.decode())
            self.source_base_filename = self.source_base_filename[:127]

        self.hostname = host.name.encode()  # char host[128]

        if len(self.hostname) > 127:
            logger.warning("Trimming too long Hostname '%s'", self.hostname.decode())
            self.hostname = self.hostname[:127]

        self.slot = 0

        # state file path, e.g. ~/.homcc/state/binstate_pid
        self.filepath = state_dir / f"{self.STATE_FILE_PREFIX}_{self.pid}"

        # enum dcc_phase curr_phase: unassigned
        # struct dcc_task_state *next: DISTCC_NEXT_TASK_STATE

    def __bytes__(self) -> bytes:
        # fmt: off
        return struct.pack(
            # struct format
            self.DISTCC_TASK_STATE_STRUCT_FORMAT,
            # struct fields
            self.DISTCC_TASK_STATE_STRUCT_SIZE,  # size_t struct_size
            self.DISTCC_STATE_MAGIC,             # unsigned long magic
            self.pid,                            # unsigned long cpid
            self.source_base_filename,           # char file[128]
            self.hostname,                       # char host[128]
            self.slot,                           # int slot
            self.phase,                          # enum dcc_phase curr_phase
            self.DISTCC_NEXT_TASK_STATE,         # struct dcc_task_state *next
        )
        # fmt: on

    def __enter__(self) -> StateFile:
        try:
            self.filepath.touch(exist_ok=False)
        except FileExistsError:
            logger.debug("Could not create client state file '%s' as it already exists!", self.filepath.absolute())

        self.set_startup()

        return self

    def __exit__(self, *_):
        try:
            self.filepath.unlink()
        except FileNotFoundError:
            logger.debug("File '%s' was already deleted!", self.filepath.absolute())

    def _set_phase(self, phase: ClientPhase):
        self.phase = phase
        self.filepath.write_bytes(bytes(self))

    def set_startup(self):
        self._set_phase(self.ClientPhase.STARTUP)

    def set_connect(self):
        self._set_phase(self.ClientPhase.CONNECT)

    def set_preprocessing(self):
        self._set_phase(self.ClientPhase.CPP)

    def set_compile(self):
        self._set_phase(self.ClientPhase.COMPILE)


class TCPClient:
    """Wrapper class to exchange homcc protocol messages via TCP"""

    DEFAULT_BUFFER_SIZE_LIMIT: int = 65_536  # default buffer size limit of StreamReader is 64 KiB

<<<<<<< HEAD
    def __init__(self, host: Host, timeout: float):
=======
    def __init__(self, host: Host, state: StateFile):
>>>>>>> 94eebfc5
        connection_type: ConnectionType = host.type

        if connection_type != ConnectionType.TCP:
            raise ValueError(f"TCPClient cannot be initialized with {connection_type}!")

        self.host: str = host.name
        self.port: int = host.port
        self.compression = host.compression

        self.timeout: float = timeout

        self._data: bytes = bytes()
        self._reader: asyncio.StreamReader
        self._writer: asyncio.StreamWriter

        state.set_connect()

    async def __aenter__(self) -> TCPClient:
        """connect to specified server at host:port"""
        logger.debug("Connecting to '%s:%i'.", self.host, self.port)
        try:
            self._reader, self._writer = await asyncio.wait_for(
                asyncio.open_connection(host=self.host, port=self.port, limit=self.DEFAULT_BUFFER_SIZE_LIMIT),
                timeout=self.timeout,
            )
        except asyncio.TimeoutError as error:
            logger.warning("Connection establishment to '%s:%s' timed out.", self.host, self.port)
            raise error from None
        except socket.gaierror as error:
            raise FailedHostNameResolutionError(f"Host {self.host} could not be resolved.") from error
        return self

    async def __aexit__(self, *_):
        """disconnect from server and close client socket"""
        logger.debug("Disconnecting from '%s:%i'.", self.host, self.port)
        self._writer.close()
        await self._writer.wait_closed()

    async def _send(self, message: Message):
        """send a message to homcc server"""
        logger.debug("Sending %s to '%s:%i':\n%s", message.message_type, self.host, self.port, message.get_json_str())
        self._writer.write(message.to_bytes())
        await self._writer.drain()

    async def send_argument_message(
        self,
        arguments: Arguments,
        cwd: str,
        dependency_dict: Dict[str, str],
        target: Optional[str],
        schroot_profile: Optional[str],
        docker_container: Optional[str],
    ):
        """send an argument message to homcc server"""
        await self._send(
            ArgumentMessage(
                args=list(arguments),
                cwd=cwd,
                dependencies=dependency_dict,
                target=target,
                schroot_profile=schroot_profile,
                docker_container=docker_container,
                compression=self.compression,
            )
        )

    async def send_dependency_reply_message(self, dependency: str):
        """send dependency reply message to homcc server"""
        content: bytearray = bytearray(Path(dependency).read_bytes())
        await self._send(DependencyReplyMessage(content, self.compression))

    async def receive(self) -> Message:
        """receive data from homcc server and convert it to Message"""
        #  read stream into internal buffer
        self._data += await self._reader.read(self.DEFAULT_BUFFER_SIZE_LIMIT)
        bytes_needed, parsed_message = Message.from_bytes(bytearray(self._data))

        # if message is incomplete, continue reading from stream until no more bytes are missing
        while bytes_needed > 0:
            logger.debug("Message is incomplete by #%i bytes.", bytes_needed)
            self._data += await self._reader.read(bytes_needed)
            bytes_needed, parsed_message = Message.from_bytes(bytearray(self._data))

        # manage internal buffer consistency
        if bytes_needed == 0:
            # reset the internal buffer
            logger.debug("Resetting internal buffer.")
            self._data = bytes()
        elif bytes_needed < 0:
            # remove the already parsed message
            logger.debug("Additional data of #%i bytes in buffer.", abs(bytes_needed))
            self._data = self._data[len(self._data) - abs(bytes_needed) :]

        if not parsed_message:
            raise ClientParsingError("Received data could not be parsed to a message!")

        logger.debug(
            "Received %s message from '%s:%i':\n%s",
            parsed_message.message_type,
            self.host,
            self.port,
            parsed_message.get_json_str(),
        )
        return parsed_message<|MERGE_RESOLUTION|>--- conflicted
+++ resolved
@@ -373,11 +373,7 @@
 
     DEFAULT_BUFFER_SIZE_LIMIT: int = 65_536  # default buffer size limit of StreamReader is 64 KiB
 
-<<<<<<< HEAD
-    def __init__(self, host: Host, timeout: float):
-=======
-    def __init__(self, host: Host, state: StateFile):
->>>>>>> 94eebfc5
+    def __init__(self, host: Host, timeout: float, state: StateFile):
         connection_type: ConnectionType = host.type
 
         if connection_type != ConnectionType.TCP:
