--- conflicted
+++ resolved
@@ -123,21 +123,16 @@
         pass
 
     def __exit__(self, *exc):
-<<<<<<< HEAD
         if self._semaphore is not None:
-            logger.debug("Exiting semaphore '%s' with value '%i'", self._semaphore.name, self._semaphore.value)
-            self._semaphore.__exit__(*exc)  # releases the semaphore
-            self._semaphore = self._semaphore.close()  # closes and sets the semaphore to None
-=======
-        logger.debug("Exiting semaphore '%s' with value '%i'", self._semaphore.id, self._semaphore.value)
-
-        if self._semaphore is not None:
+            logger.debug("Exiting semaphore '%s' with value '%i'", self._semaphore.id, self._semaphore.value)
             self._semaphore.release()  # releases the semaphore
 
             if self._semaphore.value == self._host_limit:
                 # remove the semaphore from the system if no other process currently holds it
                 self._semaphore.remove()
->>>>>>> 5ad5abb2
+
+            # prevent double release while receiving signal during normal context manager exit
+            self._semaphore = None  # type: ignore
 
 
 class RemoteHostSemaphore(HostSemaphore):
