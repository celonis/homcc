--- conflicted
+++ resolved
@@ -390,92 +390,16 @@
     raise NoHostsFoundError("No hosts information were found!")
 
 
-<<<<<<< HEAD
-def parse_config(config_lines: List[str]) -> Dict[str, str]:
-    config_keys: List[str] = ["compiler", "compression", "debug", "timeout"]
-    return parse_config_keys(config_keys, config_lines)
-
-=======
 def parse_config(config_lines: List[str]) -> ClientConfig:
-    config_pattern: str = f"^({'|'.join(ClientConfig.keys())})=(\\S+)$"
-    parsed_config: Dict[str, str] = {}
-
-    for line in config_lines:
-        # remove leading and trailing whitespace as well as in-between space chars
-        config_line = line.strip().replace(" ", "")
->>>>>>> 5d01cd84
+    return ClientConfig(**parse_config_keys(ClientConfig.keys(), config_lines))
+
 
 def load_config_file(config_file_locations: Optional[List[Path]] = None) -> List[str]:
-    """load a homcc config file from the default locations are as parameterized by config_file_locations"""
-
-<<<<<<< HEAD
-    if not config_file_locations:
-        return load_config_file_from(default_config_file_locations())
-
-    return load_config_file_from(config_file_locations)
-
-
-def default_config_file_locations() -> List[Path]:
-    """
-    Load homcc config from one of the following locations:
-    - File: $HOMCC_DIR/client.conf
-    - File: ~/.homcc/client.conf
-    - File: ~/.config/homcc/client.conf
-    - File: /etc/homcc/client.conf
-    """
-
-    # config file locations
-    config_file_name: str = "client.conf"
-    homcc_dir_env_var = os.getenv(HOMCC_DIR_ENV_VAR)
-    home_dir_homcc_config = Path.home() / ".homcc" / config_file_name
-    home_config_dir_homcc_config = Path.home() / ".config/homcc" / config_file_name
-    etc_dir_homcc_config = Path("/etc/homcc") / config_file_name
-
-    config_file_locations: List[Path] = []
-
-    # $HOMCC_DIR/client.conf
-    if homcc_dir_env_var:
-        homcc_dir_config = Path(homcc_dir_env_var) / config_file_name
-        config_file_locations.append(homcc_dir_config)
-
-    # ~/.homcc/client.conf
-    if home_dir_homcc_config.exists():
-        config_file_locations.append(home_dir_homcc_config)
-
-    # ~/.config/homcc/client.conf
-    if home_config_dir_homcc_config.exists():
-        config_file_locations.append(home_config_dir_homcc_config)
-
-    # /etc/homcc/client.conf
-    if etc_dir_homcc_config.exists():
-        config_file_locations.append(etc_dir_homcc_config)
-
-    return config_file_locations
-=======
-        # remove trailing comment
-        match: Optional[re.Match] = re.match(r"^(\S+)#(\S+)$", config_line)
-        if match:
-            config_line, _ = match.groups()
-
-        # parse and save config
-        match = re.match(config_pattern, config_line, re.IGNORECASE)
-        if match:
-            key, value = match.groups()
-            parsed_config[key.lower()] = value
-        else:
-            logger.warning(
-                'Config line "%s" ignored\n'
-                "To disable this warning, please correct or comment out the corresponding line!",
-                line,
-            )
-
-    return ClientConfig(**parsed_config)
-
-
-def load_config_file(config_file_locations: Optional[List[Path]] = None) -> List[str]:
     """
     Load a homcc config file from the default locations are as parameterized by config_file_locations
     """
+
+    # TODO: load_config_file_from
 
     if not config_file_locations:
         config_file_locations = default_locations(HOMCC_CLIENT_CONFIG_FILENAME)
@@ -486,5 +410,4 @@
                 logger.info('Config file "%s" appears to be empty.', config_file_location)
             return config_file_location.read_text(encoding="utf-8").splitlines()
 
-    return []
->>>>>>> 5d01cd84
+    return []