"""Main logic for the homcc server."""
import logging
import os
import random
import shutil
import socketserver
import threading

from functools import singledispatchmethod
from socket import SHUT_RD
from tempfile import TemporaryDirectory
from threading import Lock
from typing import Dict, List, Optional, Tuple
<<<<<<< HEAD
=======
from socket import SHUT_RD
from pathlib import Path
>>>>>>> f6dbd773

from homcc.common.compression import Compression, NoCompression
from homcc.common.hashing import hash_file_with_bytes
from homcc.common.messages import (
    ArgumentMessage,
    ConnectionRefusedMessage,
    Message,
    DependencyReplyMessage,
    DependencyRequestMessage,
    CompilationResultMessage,
)

from homcc.server.environment import Environment, create_root_temp_folder

from homcc.server.cache import Cache

logger = logging.getLogger(__name__)


class TCPServer(socketserver.ThreadingMixIn, socketserver.TCPServer):
    """TCP Server instance, holding data relevant across compilations."""

    DEFAULT_ADDRESS: str = "localhost"
    DEFAULT_PORT: int = 3633
    DEFAULT_LIMIT: int = (
        len(os.sched_getaffinity(0))  # number of available CPUs for this process
        or os.cpu_count()  # total number of physical CPUs on the machine
        or -1  # fallback error value
    )

    def __init__(
        self, address: Optional[str], port: Optional[int], limit: Optional[int], profiles: Optional[List[str]]
    ):
        address = address or self.DEFAULT_ADDRESS
        port = port or self.DEFAULT_PORT

        super().__init__((address, port), TCPRequestHandler)

        # default 1 job per (available) CPU, +2 to enable more concurrency while waiting for disk or network IO
        self.connections_limit: int = limit or (self.DEFAULT_LIMIT + 2)

        if self.DEFAULT_LIMIT == -1:
            logger.error(
                "A meaningful CPU count could not be determined and the maximum job limit is set to %i.\n"
                "Please provide the job limit explicitly either via the CLI or the configuration file!",
                self.connections_limit,
            )

        self.profiles_enabled: bool = shutil.which("schroot") is not None
        self.profiles: List[str] = profiles or []

        self.root_temp_folder: TemporaryDirectory = create_root_temp_folder()

        self.current_amount_connections: int = 0  # indicates the amount of clients that are currently connected
        self.current_amount_connections_mutex: Lock = Lock()

        self.cache = Cache(Path(self.root_temp_folder.name))

    def verify_request(self, request, _) -> bool:
        with self.current_amount_connections_mutex:
            accept_connection = self.current_amount_connections < self.connections_limit

        if not accept_connection:
            logger.info(
                "Not accepting new connection, as max limit of #%i connections is already reached.",
                self.connections_limit,
            )

            refused_message: ConnectionRefusedMessage = ConnectionRefusedMessage(
                f"Limit {self.connections_limit} reached"
            )

            request.sendall(refused_message.to_bytes())
            request.shutdown(SHUT_RD)
            request.close()

        return accept_connection

    def __del__(self):
        self.root_temp_folder.cleanup()


class TCPRequestHandler(socketserver.BaseRequestHandler):
    """Handles all requests received from the client."""

    BUFFER_SIZE = 65536

    mapped_dependencies: Dict[str, str]
    """All dependencies for the current compilation, mapped to server paths."""
    needed_dependencies: Dict[str, str]
    """Further dependencies needed from the client."""
    needed_dependency_keys: List[str]
    """Shuffled list of keys for the needed dependencies dict."""
    compiler_arguments: List[str]
    """List of compiler arguments."""
    instance_path: str = ""
    """Path to the current compilation inside /tmp/."""
    mapped_cwd: str = ""
    """Absolute path to the working directory."""
    server: TCPServer
    """The TCP server belonging to this handler. (redefine for typing)"""
    profile: Optional[str]
    """The optional client profile used for schroot"""
    compression: Compression
    """The compression algorithm requested by the client."""
    environment: Environment

    @singledispatchmethod
    def _handle_message(self, message):
        raise NotImplementedError("Unsupported message type.")

    @_handle_message.register
    def _handle_argument_message(self, message: ArgumentMessage):
        logger.info("Handling ArgumentMessage...")

        self.environment = Environment(root_folder=Path(self.server.root_temp_folder.name), cwd=message.get_cwd())

<<<<<<< HEAD
        self.compiler_arguments = map_arguments(self.instance_path, self.mapped_cwd, message.get_args())
=======
        self.compiler_arguments = self.environment.map_arguments(message.get_arguments())
>>>>>>> f6dbd773
        logger.debug("Mapped compiler args: %s", str(self.compiler_arguments))

        self.mapped_dependencies = self.environment.map_dependency_paths(message.get_dependencies())
        logger.debug("Mapped dependencies: %s", self.mapped_dependencies)

        self.needed_dependencies = self.environment.get_needed_dependencies(self.mapped_dependencies, self.server.cache)
        logger.debug("Needed dependencies: %s", self.needed_dependencies)

        self.profile = message.get_profile()

        if self.profile is not None:
            if not self.server.profiles_enabled:
                refused_message = ConnectionRefusedMessage(
                    f"Profile {self.profile} could not be used as 'schroot' is not installed on the server"
                )
                self.request.sendall(refused_message.to_bytes())

            if self.profile not in self.server.profiles:
                refused_message = ConnectionRefusedMessage(
                    f"Profile {self.profile} could not be used as it is not in the provided profiles "
                    f"[{', '.join(self.server.profiles)}]"
                )
                self.request.sendall(refused_message.to_bytes())

            logger.debug("Using profile: %s", self.profile)

        self.compression = message.get_compression()
        if not isinstance(self.compression, NoCompression):
            logger.info("Using %s compression.", self.compression.name())

        # shuffle the keys so we request them at a different order later to avoid
        # transmitting the same files for simultaneous requests
        self.needed_dependency_keys = list(self.needed_dependencies.keys())
        random.shuffle(self.needed_dependency_keys)

        logger.info(
            "#%i cached dependencies, #%i missing dependencies.",
            len(self.mapped_dependencies) - len(self.needed_dependencies),
            len(self.needed_dependencies),
        )

        self.check_dependencies_exist()

    @_handle_message.register
    def _handle_dependency_request_message(self, _: DependencyRequestMessage):
        logger.warning("Received DependencyRequestMessage, but this message is only sent by the server!")

    @_handle_message.register
    def _handle_dependency_reply_message(self, message: DependencyReplyMessage):
        logger.debug("Handling DependencyReplyMessage...")
        logger.debug("Len of dependency reply payload is %i", message.get_further_payload_size())

        dependency_content = message.get_content()
        dependency_path = next(iter(self.needed_dependency_keys))
        dependency_hash = self.needed_dependencies[dependency_path]

        retrieved_dependency_hash = hash_file_with_bytes(dependency_content)

        # verify that the hashes match
        if dependency_hash != retrieved_dependency_hash:
            logger.error(
                """Assertion failed: Hashes of requested file and received file (path: %s) do not match!
                This should not happen.""",
                dependency_path,
            )
        else:
            del self.needed_dependencies[dependency_path]
            self.needed_dependency_keys.pop(0)

            self.server.cache.put(dependency_hash, dependency_content)

            self.environment.link_dependency_to_cache(dependency_path, dependency_hash, self.server.cache)

        self.check_dependencies_exist()

    @_handle_message.register
    def _handle_compilation_result_message(self, _: CompilationResultMessage):
        logger.warning("Received CompilationResultMessage, but this message is only sent by the server!")

    def _request_next_dependency(self) -> bool:
        """Requests a dependency with the given sha1sum from the client.
        Returns False if there was nothing to request any more."""
        request_sent = False
        while not request_sent and len(self.needed_dependencies) > 0:
            next_needed_file = next(iter(self.needed_dependency_keys))
            next_needed_hash = self.needed_dependencies[next_needed_file]

            already_cached = next_needed_hash in self.server.cache

            if already_cached:
                self.environment.link_dependency_to_cache(next_needed_file, next_needed_hash, self.server.cache)

                del self.needed_dependencies[next_needed_file]
                self.needed_dependency_keys.pop(0)
            else:
                request_message = DependencyRequestMessage(next_needed_hash)

                logger.debug("Sending request for dependency with hash %s", str(request_message.get_sha1sum()))
                self.request.sendall(request_message.to_bytes())
                request_sent = True

        return len(self.needed_dependencies) > 0

    def check_dependencies_exist(self):
        """Checks if all dependencies exist. If yes, starts compiling. If no, requests missing dependencies."""
        if not self._request_next_dependency():
            # no further dependencies needed, compile now
<<<<<<< HEAD
            result_message = do_compilation(
                self.instance_path, self.mapped_cwd, self.compiler_arguments, self.profile, self.compression
            )
=======
            result_message = self.environment.do_compilation(self.compiler_arguments, self.compression)
>>>>>>> f6dbd773

            self.request.sendall(result_message.to_bytes())

    def _try_parse_message(self, message_bytes: bytearray) -> int:
        bytes_needed, parsed_message = Message.from_bytes(message_bytes)

        if bytes_needed < 0:
            logger.debug("Received message, but having #%i bytes too much supplied.", abs(bytes_needed))
        elif bytes_needed > 0:
            logger.debug("Supplied buffer does not suffice to parse the message, need further #%i bytes!", bytes_needed)

        if parsed_message is not None:
            logger.debug("Received message of type %s!", parsed_message.message_type)
            self._handle_message(parsed_message)

        return bytes_needed

    def recv(self) -> bytearray:
        """Function that receives from the connection and returns an empty
        bytearray when the connection has been closed."""
        try:
            return self.request.recv(self.BUFFER_SIZE)
        except ConnectionError:
            return bytearray()

    def recv_loop(self):
        """Indefinitely tries to receive data and parse messages until the connection has been closed."""
        while True:
            recv_bytes: bytearray = self.recv()

            if len(recv_bytes) == 0:
                logger.info("Connection '%s' closed gracefully.", self.environment.instance_folder)
                return

            bytes_needed: int = Message.MINIMUM_SIZE_BYTES
            while bytes_needed != 0 and len(recv_bytes) > 0:
                bytes_needed = self._try_parse_message(recv_bytes)

                if bytes_needed < 0:
                    # Parsed a message, we still have further messages in the buffer.
                    # Remove parsed bytes form the buffer.
                    recv_bytes = recv_bytes[len(recv_bytes) - abs(bytes_needed) :]
                elif bytes_needed > 0:
                    # A message is only partly contained in the current buffer and we need more data
                    further_recv_bytes = self.recv()

                    if len(further_recv_bytes) == 0:
                        logger.error("Connection closed while only partly received a message. Ungraceful disconnect.")
                        return

                    recv_bytes += further_recv_bytes

    def handle(self):
        """Handles incoming requests. Returning from this functions means
        that the connection will be closed from the server side."""
        with self.server.current_amount_connections_mutex:
            self.server.current_amount_connections += 1

        try:
            self.recv_loop()
        finally:
            with self.server.current_amount_connections_mutex:
                self.server.current_amount_connections -= 1


def start_server(
    address: Optional[str], port: Optional[int], limit: Optional[int], profiles: Optional[List[str]] = None
) -> Tuple[TCPServer, threading.Thread]:
    server: TCPServer = TCPServer(address, port, limit, profiles)

    server_thread = threading.Thread(target=server.serve_forever, daemon=True)
    server_thread.start()

    return server, server_thread


def stop_server(server: TCPServer):
    server.shutdown()<|MERGE_RESOLUTION|>--- conflicted
+++ resolved
@@ -7,15 +7,11 @@
 import threading
 
 from functools import singledispatchmethod
+from pathlib import Path
 from socket import SHUT_RD
 from tempfile import TemporaryDirectory
 from threading import Lock
 from typing import Dict, List, Optional, Tuple
-<<<<<<< HEAD
-=======
-from socket import SHUT_RD
-from pathlib import Path
->>>>>>> f6dbd773
 
 from homcc.common.compression import Compression, NoCompression
 from homcc.common.hashing import hash_file_with_bytes
@@ -117,10 +113,6 @@
     """Absolute path to the working directory."""
     server: TCPServer
     """The TCP server belonging to this handler. (redefine for typing)"""
-    profile: Optional[str]
-    """The optional client profile used for schroot"""
-    compression: Compression
-    """The compression algorithm requested by the client."""
     environment: Environment
 
     @singledispatchmethod
@@ -131,42 +123,44 @@
     def _handle_argument_message(self, message: ArgumentMessage):
         logger.info("Handling ArgumentMessage...")
 
-        self.environment = Environment(root_folder=Path(self.server.root_temp_folder.name), cwd=message.get_cwd())
-
-<<<<<<< HEAD
-        self.compiler_arguments = map_arguments(self.instance_path, self.mapped_cwd, message.get_args())
-=======
-        self.compiler_arguments = self.environment.map_arguments(message.get_arguments())
->>>>>>> f6dbd773
-        logger.debug("Mapped compiler args: %s", str(self.compiler_arguments))
-
-        self.mapped_dependencies = self.environment.map_dependency_paths(message.get_dependencies())
-        logger.debug("Mapped dependencies: %s", self.mapped_dependencies)
-
-        self.needed_dependencies = self.environment.get_needed_dependencies(self.mapped_dependencies, self.server.cache)
-        logger.debug("Needed dependencies: %s", self.needed_dependencies)
-
-        self.profile = message.get_profile()
-
-        if self.profile is not None:
+        profile: Optional[str] = message.get_profile()
+        if profile is not None:
             if not self.server.profiles_enabled:
                 refused_message = ConnectionRefusedMessage(
-                    f"Profile {self.profile} could not be used as 'schroot' is not installed on the server"
+                    f"Profile {profile} could not be used as 'schroot' is not installed on the server"
                 )
                 self.request.sendall(refused_message.to_bytes())
-
-            if self.profile not in self.server.profiles:
+                return
+
+            if profile not in self.server.profiles:
                 refused_message = ConnectionRefusedMessage(
-                    f"Profile {self.profile} could not be used as it is not in the provided profiles "
+                    f"Profile {profile} could not be used as it is not in the provided profiles "
                     f"[{', '.join(self.server.profiles)}]"
                 )
                 self.request.sendall(refused_message.to_bytes())
-
-            logger.debug("Using profile: %s", self.profile)
-
-        self.compression = message.get_compression()
-        if not isinstance(self.compression, NoCompression):
-            logger.info("Using %s compression.", self.compression.name())
+                return
+
+            logger.info("Using %s profile.", profile)
+
+        compression: Compression = message.get_compression()
+        if not isinstance(compression, NoCompression):
+            logger.info("Using %s compression.", compression.name())
+
+        self.environment = Environment(
+            root_folder=Path(self.server.root_temp_folder.name),
+            cwd=message.get_cwd(),
+            profile=profile,
+            compression=compression,
+        )
+
+        self.compiler_arguments = self.environment.map_arguments(message.get_args())
+        logger.debug("Mapped compiler args: %s", str(self.compiler_arguments))
+
+        self.mapped_dependencies = self.environment.map_dependency_paths(message.get_dependencies())
+        logger.debug("Mapped dependencies: %s", self.mapped_dependencies)
+
+        self.needed_dependencies = self.environment.get_needed_dependencies(self.mapped_dependencies, self.server.cache)
+        logger.debug("Needed dependencies: %s", self.needed_dependencies)
 
         # shuffle the keys so we request them at a different order later to avoid
         # transmitting the same files for simultaneous requests
@@ -245,13 +239,7 @@
         """Checks if all dependencies exist. If yes, starts compiling. If no, requests missing dependencies."""
         if not self._request_next_dependency():
             # no further dependencies needed, compile now
-<<<<<<< HEAD
-            result_message = do_compilation(
-                self.instance_path, self.mapped_cwd, self.compiler_arguments, self.profile, self.compression
-            )
-=======
-            result_message = self.environment.do_compilation(self.compiler_arguments, self.compression)
->>>>>>> f6dbd773
+            result_message = self.environment.do_compilation(self.compiler_arguments)
 
             self.request.sendall(result_message.to_bytes())
 
