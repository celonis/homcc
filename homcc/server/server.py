--- conflicted
+++ resolved
@@ -38,23 +38,9 @@
 class TCPServer(socketserver.ThreadingMixIn, socketserver.TCPServer):
     """TCP Server instance, holding data relevant across compilations."""
 
-<<<<<<< HEAD
-    def __init__(self, address: Optional[str], port: Optional[int], limit: Optional[int], profiles: List[str]):
+    def __init__(self, address: Optional[str], port: Optional[int], limit: Optional[int], schroot_profiles: List[str]):
         address = address or DEFAULT_ADDRESS
         port = port or DEFAULT_PORT
-=======
-    DEFAULT_ADDRESS: str = "0.0.0.0"
-    DEFAULT_PORT: int = 3633
-    DEFAULT_LIMIT: int = (
-        len(os.sched_getaffinity(0))  # number of available CPUs for this process
-        or os.cpu_count()  # total number of physical CPUs on the machine
-        or -1  # fallback error value
-    )
-
-    def __init__(self, address: Optional[str], port: Optional[int], limit: Optional[int], schroot_profiles: List[str]):
-        address = address or self.DEFAULT_ADDRESS
-        port = port or self.DEFAULT_PORT
->>>>>>> 73b6bc55
 
         super().__init__((address, port), TCPRequestHandler)
 
@@ -415,17 +401,9 @@
                 self.server.current_amount_connections -= 1
 
 
-<<<<<<< HEAD
-def start_server(profiles: List[str], config: ServerConfig) -> Tuple[TCPServer, threading.Thread]:
+def start_server(config: ServerConfig, schroot_profiles: List[str]) -> Tuple[TCPServer, threading.Thread]:
     try:
-        server: TCPServer = TCPServer(config.address, config.port, config.limit, profiles)
-=======
-def start_server(
-    address: Optional[str], port: Optional[int], limit: Optional[int], schroot_profiles: List[str]
-) -> Tuple[TCPServer, threading.Thread]:
-    try:
-        server: TCPServer = TCPServer(address, port, limit, schroot_profiles)
->>>>>>> 73b6bc55
+        server: TCPServer = TCPServer(config.address, config.port, config.limit, schroot_profiles)
     except OSError as err:
         logger.error("Could not start TCP server: %s", err)
         raise ServerInitializationError from err
