--- conflicted
+++ resolved
@@ -286,14 +286,6 @@
         docker_container: Optional[str],
     ) -> bool:
         """Checks whether a request from a client can be satisfied."""
-<<<<<<< HEAD
-        compiler_satisfiable = self.check_compiler_arguments(arguments)
-        target_satisfiable = self.check_target_argument(arguments, target)
-        schroot_satisfiable = self.check_schroot_profile_argument(schroot_profile)
-        docker_satisfiable = self.check_docker_container_argument(docker_container)
-
-        return compiler_satisfiable and target_satisfiable and schroot_satisfiable and docker_satisfiable
-=======
         if not self.check_schroot_profile_argument(schroot_profile):
             return False
 
@@ -314,7 +306,6 @@
             return False
 
         return True
->>>>>>> 16ed597e
 
     def check_target_argument(self, arguments: Arguments, target: Optional[str]) -> bool:
         """Checks whether the local compiler supports the specified target."""
