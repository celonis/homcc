--- conflicted
+++ resolved
@@ -12,13 +12,9 @@
 from tempfile import TemporaryDirectory
 from threading import Lock
 from typing import Dict, List, Optional, Tuple
-<<<<<<< HEAD
+
 from homcc.common.errors import ServerInitializationError, TargetsRetrievalError
-=======
->>>>>>> 88dae5ad
-
 from homcc.common.arguments import Arguments
-from homcc.common.errors import ServerInitializationError
 from homcc.common.hashing import hash_file_with_bytes
 from homcc.common.messages import (
     ArgumentMessage,
