--- conflicted
+++ resolved
@@ -70,16 +70,9 @@
         logger.info("Created dir for new client: %s", self.instance_path)
 
         self.mapped_cwd = map_cwd(self.instance_path, message.get_cwd())
-<<<<<<< HEAD
 
         self.compiler_arguments = map_arguments(self.instance_path, self.mapped_cwd, message.get_arguments())
         logger.debug("Mapped compiler args: %s", str(self.compiler_arguments))
-=======
-        self.compiler_arguments = map_arguments(
-            self.instance_path, self.mapped_cwd, message.get_arguments()
-        )
-        logger.debug(f"Mapped compiler args: {str(self.compiler_arguments)}")
->>>>>>> 8fcb74b4
 
         self.mapped_dependencies = map_dependency_paths(self.instance_path, self.mapped_cwd, message.get_dependencies())
         logger.debug("Mapped dependencies: %s", self.mapped_dependencies)
@@ -116,9 +109,7 @@
 
         if not self._request_next_dependency():
             # no further dependencies needed, compile now
-            result_message = do_compilation(
-                self.instance_path, self.mapped_cwd, self.compiler_arguments
-            )
+            result_message = do_compilation(self.instance_path, self.mapped_cwd, self.compiler_arguments)
 
             self.request.sendall(result_message.to_bytes())
 
