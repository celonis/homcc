--- conflicted
+++ resolved
@@ -80,7 +80,6 @@
     # schroot profiles
     schroot_profiles: List[str] = load_schroot_profiles()
 
-<<<<<<< HEAD
     # provide additional DEBUG information
     logger.debug(
         "%s - %s\n" "Caller:\t%s\n" "%s",  # homccd location and version; homccd caller; config info
@@ -92,12 +91,7 @@
 
     # start server
     try:
-        server, server_thread = start_server(profiles, homccd_config)
-=======
-    try:
-        # start server
-        server, server_thread = start_server(address=address, port=port, limit=limit, schroot_profiles=schroot_profiles)
->>>>>>> 73b6bc55
+        server, server_thread = start_server(homccd_config, schroot_profiles=schroot_profiles)
     except ServerInitializationError:
         logger.error("Could not start homccd, terminating.")
         sys.exit(os.EX_OSERR)
