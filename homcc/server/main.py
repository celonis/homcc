--- conflicted
+++ resolved
@@ -90,11 +90,7 @@
 
     # start server
     try:
-<<<<<<< HEAD
-        server, server_thread = start_server(homccd_config)
-=======
-        tcp_server, server_thread = start_server(homccd_config, schroot_profiles=schroot_profiles)
->>>>>>> 16ed597e
+        tcp_server, server_thread = start_server(homccd_config)
     except ServerInitializationError:
         logger.error("Could not start homccd, terminating.")
         sys.exit(os.EX_OSERR)
