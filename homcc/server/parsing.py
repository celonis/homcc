--- conflicted
+++ resolved
@@ -155,21 +155,12 @@
 
     def __str__(self):
         return (
-<<<<<<< HEAD
-            f"Configuration (from [{', '.join(self.files)}]):\n"
-            f"\tLimit:\t{self.limit}\n"
-            f"\tPort:\t{self.port}\n"
-            f"\tAddress:\t{self.address}\n"
-            f"\tLog-Level:\t{self.log_level}\n"
-            f"\tVerbosity:\t{str(self.verbose)}\n"
-=======
             f'Configuration (from [{", ".join(self.files)}]):\n'
             f"\tlimit:\t{self.limit}\n"
             f"\tport:\t{self.port}\n"
             f"\taddress:\t{self.address}\n"
-            f"\tlog_level:\t{self.log_level}\n"
+            f"\tlog_level:\t{self.log_level.name}\n"
             f"\tverbose:\t{str(self.verbose)}\n"
->>>>>>> 475e23cd
         )
 
 
