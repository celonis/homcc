"""Module containing methods to manage the server environment, mostly file and path manipulation."""
from tempfile import TemporaryDirectory
import uuid
import os
import shutil
import logging
from pathlib import Path
from typing import Dict, List, Optional

from homcc.common.arguments import Arguments, ArgumentsExecutionResult
from homcc.common.compression import Compression
from homcc.common.messages import CompilationResultMessage, ObjectFile
from homcc.server.cache import Cache

logger = logging.getLogger(__name__)

COMPILATION_TIMEOUT: float = 180


class Environment:
    """Represents a server environment."""

    instance_folder: str
    """Path to the current compilation inside /tmp/."""
    mapped_cwd: str
    """Mapped cwd, valid on server side."""
    schroot_profile: Optional[str]
    """schroot profile for the compilation."""
    docker_container: Optional[str]
    """docker container for the compilation."""
    compression: Compression
    """Compression used for data transfer."""

    def __init__(
        self,
        root_folder: Path,
        cwd: str,
        schroot_profile: Optional[str],
        docker_container: Optional[str],
        compression: Compression,
    ):
        self.instance_folder: str = self.create_instance_folder(root_folder)
        self.mapped_cwd: str = self.map_cwd(cwd, self.instance_folder)
        self.schroot_profile: Optional[str] = schroot_profile
        self.docker_container: Optional[str] = docker_container
        self.compression: Compression = compression

    def __del__(self):
        def remove_path(path: Path):
            if path.is_file() or path.is_symlink():
                path.unlink()
                return
            for iter_path in path.iterdir():
                remove_path(iter_path)
            path.rmdir()

        remove_path(Path(self.instance_folder))
        logger.info("Deleted instance folder '%s'.", self.instance_folder)

    @staticmethod
    def link_dependency_to_cache(dependency_file: str, dependency_hash: str, cache: Cache):
        """Links the dependency to a cached dependency with the same hash."""
        # first create the folder structure (if needed), else linking won't work
        dependency_folder = os.path.dirname(dependency_file)
        Path(dependency_folder).mkdir(parents=True, exist_ok=True)

        # then do the actual linking
        os.link(cache.get(dependency_hash), dependency_file)
        logger.debug("Linked '%s' to '%s'.", dependency_file, cache.get(dependency_hash))

    def get_needed_dependencies(self, dependencies: Dict[str, str], cache: Cache) -> Dict[str, str]:
        """Get the dependencies that are not cached and are therefore required to be sent by the client.
        Link cached dependencies so they can be used in the compilation process."""
        needed_dependencies: Dict[str, str] = {}

        for dependency_file, dependency_hash in dependencies.items():
            if dependency_hash in cache:
                self.link_dependency_to_cache(dependency_file, dependency_hash, cache)
            else:
                needed_dependencies[dependency_file] = dependency_hash

        return needed_dependencies

    def map_args(self, args: List[str]) -> Arguments:
        """Maps arguments that should be translated (e.g. -I{dir}, .cpp files,
        or the -o argument) to paths valid on the server."""
        return Arguments.from_args(args).map(self.instance_folder, self.mapped_cwd)

    @staticmethod
    def create_instance_folder(root_folder: Path) -> str:
        """Creates a folder with random name in the root temp folder. This folder is used for
        storing dependencies and compilation results of a single compilation.
        Returns the path to this folder."""
        instance_folder = os.path.join(root_folder, str(uuid.uuid4()))
        Path(instance_folder).mkdir()

        logger.info("Created dir for new client: %s", instance_folder)

        return instance_folder

    @staticmethod
    def map_cwd(cwd: str, instance_folder: str) -> str:
        """Maps the cwd folder to an absolute path valid on the server."""
        # cwd is an absolute path, to join we have to remove the first /
        return os.path.join(instance_folder, cwd[1:])

    def unmap_path(self, server_path: str) -> str:
        """Unmaps an absolute path from the server to an absolute path valid on the client."""
        return f"/{os.path.relpath(server_path, self.instance_folder)}"

    def map_dependency_paths(self, dependencies: Dict[str, str]) -> Dict[str, str]:
        """Maps dependency paths that the client sent to paths valid at the server."""
        mapped_dependencies = {}
        for path, sha1sum in dependencies.items():
            mapped_path = Arguments.map_path_arg(path, self.instance_folder, self.mapped_cwd)
            mapped_dependencies[mapped_path] = sha1sum

        return mapped_dependencies

    def map_source_file_to_object_file(self, source_file: str) -> str:
        return os.path.join(self.mapped_cwd, f"{Path(source_file).stem}.o")

    @staticmethod
    def compiler_exists(arguments: Arguments) -> bool:
        """Returns true if the compiler specified in the arguments exists on the system, else false."""
        compiler = arguments.compiler
        return compiler is not None and shutil.which(compiler) is not None

    def do_compilation(self, arguments: Arguments) -> CompilationResultMessage:
        """Does the compilation and returns the filled result message."""
        logger.info("Compiling...")

        # create the mapped current working directory if it doesn't exist yet
        Path(self.mapped_cwd).mkdir(parents=True, exist_ok=True)

        if arguments.has_debug_symbols():
            arguments = arguments.map_debug_symbol_paths(self.instance_folder, "")

        result = self.invoke_compiler(arguments.no_linking())

        object_files: List[ObjectFile] = []
        if result.return_code == os.EX_OK:
            for source_file in arguments.source_files:
                object_file_path: str = self.map_source_file_to_object_file(source_file)
                object_file_content = Path.read_bytes(Path(object_file_path))

                client_output_path = self.unmap_path(object_file_path)

                object_file = ObjectFile(client_output_path, bytearray(object_file_content), self.compression)
                object_files.append(object_file)
                logger.info("Compiled '%s'.", object_file.file_name)

        logger.info(
            "Compiler returned code '%i', sending back #%i object files.",
            result.return_code,
            len(object_files),
        )

        return CompilationResultMessage(
            object_files,
            result.stdout,
            result.stderr,
            result.return_code,
            self.compression,
        )

    def invoke_compiler(self, arguments: Arguments) -> ArgumentsExecutionResult:
        """Actually invokes the compiler process."""
<<<<<<< HEAD
        result: ArgumentsExecutionResult

        if self.schroot_profile is not None:
            result = arguments.schroot_execute(profile=self.schroot_profile, cwd=self.mapped_cwd)
        elif self.docker_container is not None:
            result = arguments.docker_execute(container=self.docker_container, cwd=self.mapped_cwd)
        else:
            result = arguments.execute(cwd=self.mapped_cwd)
=======
        result: ArgumentsExecutionResult = (
            arguments.execute(cwd=self.mapped_cwd, timeout=COMPILATION_TIMEOUT)
            if self.profile is None
            else arguments.schroot_execute(profile=self.profile, cwd=self.mapped_cwd, timeout=COMPILATION_TIMEOUT)
        )
>>>>>>> 0052249e

        if result.stdout:
            logger.debug("Compiler gave output:\n'%s'", result.stdout)

        if result.stderr:
            logger.warning("Compiler gave error output %s:\n'%s'", self.instance_folder, result.stderr)

        return result


def create_root_temp_folder() -> TemporaryDirectory:
    """Creates and returns the root folder of homcc inside /tmp."""
    return TemporaryDirectory(prefix="homcc_")<|MERGE_RESOLUTION|>--- conflicted
+++ resolved
@@ -166,22 +166,18 @@
 
     def invoke_compiler(self, arguments: Arguments) -> ArgumentsExecutionResult:
         """Actually invokes the compiler process."""
-<<<<<<< HEAD
         result: ArgumentsExecutionResult
 
         if self.schroot_profile is not None:
-            result = arguments.schroot_execute(profile=self.schroot_profile, cwd=self.mapped_cwd)
+            result = arguments.schroot_execute(
+                profile=self.schroot_profile, cwd=self.mapped_cwd, timeout=COMPILATION_TIMEOUT
+            )
         elif self.docker_container is not None:
-            result = arguments.docker_execute(container=self.docker_container, cwd=self.mapped_cwd)
+            result = arguments.docker_execute(
+                container=self.docker_container, cwd=self.mapped_cwd, timeout=COMPILATION_TIMEOUT
+            )
         else:
-            result = arguments.execute(cwd=self.mapped_cwd)
-=======
-        result: ArgumentsExecutionResult = (
-            arguments.execute(cwd=self.mapped_cwd, timeout=COMPILATION_TIMEOUT)
-            if self.profile is None
-            else arguments.schroot_execute(profile=self.profile, cwd=self.mapped_cwd, timeout=COMPILATION_TIMEOUT)
-        )
->>>>>>> 0052249e
+            result = arguments.execute(cwd=self.mapped_cwd, timeout=COMPILATION_TIMEOUT)
 
         if result.stdout:
             logger.debug("Compiler gave output:\n'%s'", result.stdout)
