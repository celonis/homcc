"""Module containing methods to manage the server environment, mostly file and path manipulation."""
from dataclasses import dataclass
import uuid
import os
import subprocess
import logging
from tempfile import TemporaryDirectory
from pathlib import Path
from typing import Dict, List

from homcc.common.arguments import Arguments
from homcc.common.messages import CompilationResultMessage, ObjectFile

logger = logging.getLogger(__name__)

# arguments of which the path should be translated
_path_argument_prefixes = ["-I", "-isysroot", "-isystem", "-o"]


def create_root_temp_folder() -> TemporaryDirectory:
    """Creates and returns the root folder of homcc inside /tmp."""
    return TemporaryDirectory(prefix="homcc_")


def create_instance_folder(root_temp_folder: str) -> str:
    """Creates a folder with random name in the root temp folder.
    This folder is used for storing dependencies and
    compilation results of a single compilation.
    Returns the path to this folder."""
    instance_folder = os.path.join(root_temp_folder, str(uuid.uuid4()))
    Path(instance_folder).mkdir()

    return instance_folder


def map_cwd(instance_folder: str, cwd: str) -> str:
    """Maps the cwd folder to an absolute path valid on the server."""
    # cwd is an absolute path, to join we have to remove the first /
    return os.path.join(instance_folder, cwd[1:])


def save_dependency(absolute_dependency_path: str, content: bytearray):
    """Writes the dependency to disk."""
    os.makedirs(os.path.dirname(absolute_dependency_path), exist_ok=True)
    Path.write_bytes(Path(absolute_dependency_path), content)

    logger.debug("Wrote file %s", absolute_dependency_path)


def get_needed_dependencies(dependencies: Dict[str, str]) -> Dict[str, str]:
    """Get the dependencies that are not cached and are
    therefore required to be sent by the client."""
    # TODO: Check here if dependency is already in cache. For now we assume we have no cache.
    return dependencies.copy()


def map_arguments(instance_path: str, mapped_cwd: str, arguments: List[str]) -> List[str]:
    """Maps arguments that should be translated (e.g. -I{dir}, .cpp files,
    or the -o argument) to paths valid on the server."""
    mapped_arguments = [arguments[0]]

    open_path_argument_prefix = False
    open_prefix = False
    for argument in arguments[1:]:
        if argument.startswith("-"):
            open_prefix = True
            for path_argument_prefix in _path_argument_prefixes:
                if argument.startswith(path_argument_prefix):
                    open_path_argument_prefix = True

                    if argument == path_argument_prefix:
                        break
                    else:
                        argument_path = argument[len(path_argument_prefix) :]
                        mapped_path = _map_path(instance_path, mapped_cwd, argument_path)
                        argument = path_argument_prefix + mapped_path
        elif open_path_argument_prefix or not open_prefix:
            # 'open_path_argument_prefix': must be an argument which requires path translation
            # not 'open_prefix': must be 'infile' argument (source files), also translate paths
            argument = _map_path(instance_path, mapped_cwd, argument)
            open_path_argument_prefix = False
            open_prefix = False
        else:
            open_prefix = False

        mapped_arguments.append(argument)

    return mapped_arguments


def _map_path(instance_path: str, mapped_cwd: str, path: str) -> str:
    """Maps absolute or relative path from client to
    absolute path on the server."""
    joined_path: str
    if os.path.isabs(path):
        # in case of an absolute path we have to remove the first /
        # (else os.path.join ignores the paths previous to this)
        joined_path = os.path.join(instance_path, path[1:])
    else:
        joined_path = os.path.join(mapped_cwd, path)

    # remove any '..' or '.' inside paths
    return os.path.realpath(joined_path)


def unmap_path(instance_path: str, server_path: str) -> str:
    """Unmaps an absolute path from the server to an absolute path valid on the client."""
    return f"/{os.path.relpath(server_path, instance_path)}"


def map_dependency_paths(instance_path: str, mapped_cwd: str, dependencies: Dict[str, str]) -> Dict[str, str]:
    """Maps dependency paths that the client sent to paths valid at the server."""
    mapped_dependencies = {}
    for path, sha1sum in dependencies.items():
        mapped_path = _map_path(instance_path, mapped_cwd, path)
        mapped_dependencies[mapped_path] = sha1sum

    return mapped_dependencies


def map_source_file_to_object_file(mapped_cwd: str, source_file: str) -> str:
    return os.path.join(mapped_cwd, f"{Path(source_file).stem}.o")
<<<<<<< HEAD


def get_output_path(mapped_cwd: str, source_file_name: str, arguments: List[str]) -> str:
    """Extracts the output path (-o argument) from the argument list.
    If there is no output argument given by the user, returns the default output path."""
    output_path = os.path.join(mapped_cwd, f"{Path(source_file_name).stem}.o")

    for index, argument in enumerate(arguments):
        if argument.startswith("-o"):
            if argument == "-o":
                output_path = arguments[index + 1]
            else:
                output_path = argument[2:]

            break

    return output_path
=======
>>>>>>> da18e560


@dataclass
class CompilerResult:
    """Information that the compiler process gives after executing."""

    return_code: int
    stdout: str
    stderr: str


def invoke_compiler(mapped_cwd: str, arguments: List[str]) -> CompilerResult:
    """Actually invokes the compiler process."""
<<<<<<< HEAD
    logger.info("Compile arguments: %s", arguments)
=======
    logger.debug("Compile arguments: %s", arguments)
>>>>>>> da18e560

    # pylint: disable=subprocess-run-check
    # (justification: we explicitly return the result code)
    result = subprocess.run(
        arguments,
        stdout=subprocess.PIPE,
        stderr=subprocess.PIPE,
        cwd=mapped_cwd,
    )

    stdout = ""
    if result.stdout:
        stdout = result.stdout.decode("utf-8")
        logger.debug("Compiler gave output:\n'%s'", stdout)

    stderr = ""
    if result.stderr:
        stderr = result.stderr.decode("utf-8")
        logger.warning("Compiler gave error output:\n'%s'", stderr)

    return CompilerResult(result.returncode, stdout, stderr)


def do_compilation(instance_path: str, mapped_cwd: str, args: List[str]) -> CompilationResultMessage:
    """Does the compilation and returns the filled result message."""
    logger.info("Compiling...")

    # create the mapped current working directory if it doesn't exist yet
    Path(mapped_cwd).mkdir(parents=True, exist_ok=True)

    arguments: Arguments = Arguments(args).no_linking()
    source_files: List[str] = arguments.source_files

    result = invoke_compiler(mapped_cwd, list(arguments))

    object_files: List[ObjectFile] = []
    if result.return_code == 0:
        for source_file in source_files:
            object_file_path: str = map_source_file_to_object_file(mapped_cwd, source_file)
            object_file_content = Path.read_bytes(Path(object_file_path))

<<<<<<< HEAD
            client_output_path = _unmap_path(instance_path, object_file_path)
=======
            client_output_path = unmap_path(instance_path, object_file_path)
>>>>>>> da18e560

            object_file = ObjectFile(client_output_path, bytearray(object_file_content))
            object_files.append(object_file)

            logger.info("Compiled '%s'.", object_file.file_name)

    logger.info(
        "Compiler returned code '%i', sending back #%i object files.",
        result.return_code,
        len(object_files),
    )
    return CompilationResultMessage(object_files, result.stdout, result.stderr, result.return_code)<|MERGE_RESOLUTION|>--- conflicted
+++ resolved
@@ -120,26 +120,6 @@
 
 def map_source_file_to_object_file(mapped_cwd: str, source_file: str) -> str:
     return os.path.join(mapped_cwd, f"{Path(source_file).stem}.o")
-<<<<<<< HEAD
-
-
-def get_output_path(mapped_cwd: str, source_file_name: str, arguments: List[str]) -> str:
-    """Extracts the output path (-o argument) from the argument list.
-    If there is no output argument given by the user, returns the default output path."""
-    output_path = os.path.join(mapped_cwd, f"{Path(source_file_name).stem}.o")
-
-    for index, argument in enumerate(arguments):
-        if argument.startswith("-o"):
-            if argument == "-o":
-                output_path = arguments[index + 1]
-            else:
-                output_path = argument[2:]
-
-            break
-
-    return output_path
-=======
->>>>>>> da18e560
 
 
 @dataclass
@@ -153,11 +133,7 @@
 
 def invoke_compiler(mapped_cwd: str, arguments: List[str]) -> CompilerResult:
     """Actually invokes the compiler process."""
-<<<<<<< HEAD
-    logger.info("Compile arguments: %s", arguments)
-=======
     logger.debug("Compile arguments: %s", arguments)
->>>>>>> da18e560
 
     # pylint: disable=subprocess-run-check
     # (justification: we explicitly return the result code)
@@ -199,11 +175,7 @@
             object_file_path: str = map_source_file_to_object_file(mapped_cwd, source_file)
             object_file_content = Path.read_bytes(Path(object_file_path))
 
-<<<<<<< HEAD
-            client_output_path = _unmap_path(instance_path, object_file_path)
-=======
             client_output_path = unmap_path(instance_path, object_file_path)
->>>>>>> da18e560
 
             object_file = ObjectFile(client_output_path, bytearray(object_file_content))
             object_files.append(object_file)
