--- conflicted
+++ resolved
@@ -22,9 +22,11 @@
     mapped_cwd: str
     """Mapped cwd, valid on server side."""
 
-    def __init__(self, root_folder: Path, cwd: str):
-        self.instance_folder = self.create_instance_folder(root_folder)
-        self.mapped_cwd = self.map_cwd(cwd, self.instance_folder)
+    def __init__(self, root_folder: Path, cwd: str, profile: Optional[str], compression: Compression):
+        self.instance_folder: str = self.create_instance_folder(root_folder)
+        self.mapped_cwd: str = self.map_cwd(cwd, self.instance_folder)
+        self.profile: Optional[str] = profile
+        self.compression: Compression = compression
 
     def __del__(self):
         def remove_path(path: Path):
@@ -100,7 +102,7 @@
     def map_source_file_to_object_file(self, source_file: str) -> str:
         return os.path.join(self.mapped_cwd, f"{Path(source_file).stem}.o")
 
-    def do_compilation(self, args: List[str], compression: Compression) -> CompilationResultMessage:
+    def do_compilation(self, args: List[str]) -> CompilationResultMessage:
         """Does the compilation and returns the filled result message."""
         logger.info("Compiling...")
 
@@ -119,7 +121,7 @@
 
                 client_output_path = self.unmap_path(object_file_path)
 
-                object_file = ObjectFile(client_output_path, bytearray(object_file_content), compression)
+                object_file = ObjectFile(client_output_path, bytearray(object_file_content), self.compression)
                 object_files.append(object_file)
                 logger.info("Compiled '%s'.", object_file.file_name)
 
@@ -129,88 +131,33 @@
             len(object_files),
         )
 
-        return CompilationResultMessage(object_files, result.stdout, result.stderr, result.return_code, compression)
-
-    def invoke_compiler(self, arguments: List[str]) -> ArgumentsExecutionResult:
-        """Actually invokes the compiler process."""
-        logger.debug("Compile arguments: %s", arguments)
-
-<<<<<<< HEAD
-def invoke_compiler(mapped_cwd: str, args: List[str], profile: Optional[str]) -> CompilerResult:
-    """Actually invokes the compiler process."""
-    arguments: Arguments = Arguments.from_args(args)
-
-    result: ArgumentsExecutionResult = (
-        arguments.execute(cwd=mapped_cwd)
-        if profile is None
-        else arguments.schroot_execute(profile=profile, cwd=mapped_cwd)
-    )
-
-    if result.stdout:
-        logger.debug("Compiler gave output:\n'%s'", result.stdout)
-
-    if result.stderr:
-        logger.warning("Compiler gave error output:\n'%s'", result.stderr)
-
-    return CompilerResult(result.return_code, result.stdout, result.stderr)
-
-
-def do_compilation(
-    instance_path: str, mapped_cwd: str, args: List[str], profile: Optional[str], compression: Compression
-) -> CompilationResultMessage:
-    """Does the compilation and returns the filled result message."""
-    logger.info("Compiling...")
-
-    # create the mapped current working directory if it doesn't exist yet
-    Path(mapped_cwd).mkdir(parents=True, exist_ok=True)
-
-    arguments: Arguments = Arguments.from_args(args).no_linking()
-
-    result = invoke_compiler(mapped_cwd, list(arguments), profile)
-
-    object_files: List[ObjectFile] = []
-    if result.return_code == os.EX_OK:
-        for source_file in arguments.source_files:
-            object_file_path: str = map_source_file_to_object_file(mapped_cwd, source_file)
-            object_file_content = Path.read_bytes(Path(object_file_path))
-
-            client_output_path = unmap_path(instance_path, object_file_path)
-
-            object_file = ObjectFile(client_output_path, bytearray(object_file_content), compression)
-            object_files.append(object_file)
-
-            logger.info("Compiled '%s'.", object_file.file_name)
-
-    logger.info(
-        "Compiler returned code '%i', sending back #%i object files.",
-        result.return_code,
-        len(object_files),
-    )
-    return CompilationResultMessage(object_files, result.stdout, result.stderr, result.return_code, compression)
-=======
-        # pylint: disable=subprocess-run-check
-        # (justification: we explicitly return the result code)
-        result = subprocess.run(
-            arguments,
-            stdout=subprocess.PIPE,
-            stderr=subprocess.PIPE,
-            cwd=self.mapped_cwd,
+        return CompilationResultMessage(
+            object_files,
+            result.stdout,
+            result.stderr,
+            result.return_code,
+            self.compression,
         )
 
-        stdout = ""
+    def invoke_compiler(self, args: List[str]) -> ArgumentsExecutionResult:
+        """Actually invokes the compiler process."""
+        arguments: Arguments = Arguments.from_args(args)
+
+        result: ArgumentsExecutionResult = (
+            arguments.execute(cwd=self.mapped_cwd)
+            if self.profile is None
+            else arguments.schroot_execute(profile=self.profile, cwd=self.mapped_cwd)
+        )
+
         if result.stdout:
-            stdout = result.stdout.decode("utf-8")
-            logger.debug("Compiler gave output:\n'%s'", stdout)
+            logger.debug("Compiler gave output:\n'%s'", result.stdout)
 
-        stderr = ""
         if result.stderr:
-            stderr = result.stderr.decode("utf-8")
-            logger.warning("Compiler gave error output %s:\n'%s'", self.instance_folder, stderr)
+            logger.warning("Compiler gave error output:\n'%s'", result.stderr)
 
-        return ArgumentsExecutionResult(result.returncode, stdout, stderr)
+        return result
 
 
 def create_root_temp_folder() -> TemporaryDirectory:
     """Creates and returns the root folder of homcc inside /tmp."""
-    return TemporaryDirectory(prefix="homcc_")
->>>>>>> f6dbd773
+    return TemporaryDirectory(prefix="homcc_")