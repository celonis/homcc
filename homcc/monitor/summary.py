--- conflicted
+++ resolved
@@ -33,15 +33,6 @@
     compilation_stop: Optional[int] = None
 
     def get_compilation_time(self) -> int:
-<<<<<<< HEAD
-        if (self.compilation_start is None) or (self.compilation_stop is None):
-            return -1
-        return self.compilation_stop - self.compilation_start
-
-    def get_preprocessing_time(self) -> int:
-        if (self.preprocessing_stop is None) or (self.preprocessing_start is None):
-            return -1
-=======
         if self.compilation_start is None or self.compilation_stop is None:
             raise ValueError("Compilation start or stop was not set yet!")
         return self.compilation_stop - self.compilation_start
@@ -49,7 +40,6 @@
     def get_preprocessing_time(self) -> int:
         if self.preprocessing_start is None or self.preprocessing_stop is None:
             raise ValueError("Preprocessing start or stop was not set yet!")
->>>>>>> 2ee85a0f
         return self.preprocessing_stop - self.preprocessing_start
 
 
