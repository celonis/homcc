#!/usr/bin/env python3
"""
homcc monitor
"""
import os
import sys
<<<<<<< HEAD
import time
from pathlib import Path
from typing import ClassVar
=======
from typing import List
>>>>>>> 64a8470f

from PySide2 import QtCore, QtWidgets
from PySide2.QtWidgets import QApplication, QMainWindow, QPushButton
from PySide2.QtCore import Qt
from PySide2.QtWidgets import (
    QApplication,
    QHBoxLayout,
    QLabel,
    QMainWindow,
    QPushButton,
    QVBoxLayout,
)
from watchdog.events import PatternMatchingEventHandler
from watchdog.observers import Observer

sys.path.append(os.path.join(os.path.dirname(__file__), "../.."))

<<<<<<< HEAD
""" HOMCC monitor: homccm"""

__version__: str = "0.0.1"


class WorkerThread(QtCore.QThread):
    """thread that sleeps for one second and emits row_ready signal to alert QMainWindow when new data arrives"""

    def __init__(self, parent=None):
        super().__init__(parent)

    def run(self):
        while True:
            time.sleep(1)
            if len(StateFileObserver.table_info) != 0:
                for data in StateFileObserver.table_info:
                    row = [data.state_hostname, data.phase_name, data.source_base_filename, "0"]
                    self.job_ready.emit(row)
                StateFileObserver.table_info.clear()
                for file in StateFileObserver.summary.file_stats:
                    row = [len(StateFileObserver.summary.file_stats), file.filepath]
                    self.compiled_files_ready.emit(row)
                    self.preprocessed_files_ready.emit(row)
                for host in StateFileObserver.summary.host_stats:
                    host_stat = StateFileObserver.summary.host_stats[host]
                    row = [host, str(host_stat.total_compilations), str(host_stat.current_compilations), "0"]
                    self.host_ready.emit(row)

    job_ready = QtCore.Signal(list)
    host_ready = QtCore.Signal(list)
    compiled_files_ready = QtCore.Signal(list)
    preprocessed_files_ready = QtCore.Signal(list)
=======
from homcc.common.statefile import StateFile  # pylint: disable=wrong-import-position
from homcc.monitor.event_handler import (  # pylint: disable=wrong-import-position
    StateFileEventHandler,
)
>>>>>>> 64a8470f


class MainWindow(QMainWindow):
    """MainWindow class where table activities are carried out"""

    MIN_TABLE_WIDTH: ClassVar[int] = 500
    MIN_TABLE_HEIGHT: ClassVar[int] = 200
    HEADER_SIZE: ClassVar[int] = 18
    SUB_HEADER_SIZE: ClassVar[int] = 12

    def __init__(self, *args, **kwargs):
        super().__init__(*args, **kwargs)

        self.state_file_event_handler = StateFileEventHandler(
            patterns=["*"], ignore_patterns=None, ignore_directories=False, case_sensitive=True
        )
        file_observer = Observer()
        file_observer.schedule(self.state_file_event_handler, str(StateFile.HOMCC_STATE_DIR), recursive=True)

        file_observer.start()

        self.setWindowTitle('HOMCC Monitor')

        self._create_layout()
        #self.table_widget = QtWidgets.QTableWidget()
        #self.table_widget.setColumnCount(4)
        #self.setCentralWidget(self.table_widget)
        #self.table_widget.setHorizontalHeaderLabels(column_headers)
        #self.table_widget.setMinimumSize(438, 200)

        # trigger these update methods every second
        def update():
            self.update_time()
            self.update_compilation_table_data()

        self.row_counters = {}  # to store time data
        self.update_timer = QtCore.QTimer(self)
        self.update_timer.timeout.connect(update)
        self.update_timer.start(1000)  # updates every second

<<<<<<< HEAD
        self.worker_thread = WorkerThread(self)
        self.worker_thread.job_ready.connect(self.add_row_to_table)  # connects to add_row_to_table when signal is ready
        self.worker_thread.compiled_files_ready.connect(self.add_row_to_compiled_file_table)
        self.worker_thread.preprocessed_files_ready.connect(self.add_row_to_preprocessed_file_table)
        self.worker_thread.host_ready.connect(self.add_row_to_host_table)
        self.worker_thread.start()
=======
        self.show()

    def update_compilation_table_data(self):
        """updates row data on table every second"""
        if self.state_file_event_handler.table_info:
            for data in self.state_file_event_handler.table_info:
                row = [data.hostname, data.phase, data.file_path, "0"]
                self.add_row_to_table(row)
            self.state_file_event_handler.table_info.clear()
>>>>>>> 64a8470f

    @staticmethod
    def _create_text_widget(text: str, font_size: int) -> QtWidgets.QWidget:
        text_widget = QLabel(text)
        font = text_widget.font()
        font.setPointSize(font_size)
        text_widget.setFont(font)
        text_widget.setAlignment(Qt.AlignLeft | Qt.AlignTop)
        return text_widget

    @staticmethod
    def _create_table_widget(
        col_header: list[str], width: int = MIN_TABLE_WIDTH, height: int = MIN_TABLE_HEIGHT
    ) -> QtWidgets.QTableWidget:
        table = QtWidgets.QTableWidget()
        table.setColumnCount(len(col_header))
        table.setHorizontalHeaderLabels(col_header)
        table.setMinimumSize(width, height)
        table_files_header = table.horizontalHeader()
        table_files_header.setMinimumSectionSize(int((width - 2) / len(col_header)))
        return table

    def _create_layout(self):
        layout = QHBoxLayout()
        layout.addWidget(self._create_left_layout())
        layout.addWidget(self._create_right_layout())
        widget = QtWidgets.QWidget()
        widget.setLayout(layout)
        self.setCentralWidget(widget)

    def _create_left_layout(self) -> QtWidgets.QWidget:
        self.table_curr_jobs = self._create_table_widget(['Host', 'State', 'Source File', 'Time Elapsed'])
        curr_jobs = self._create_text_widget('Current Jobs', self.HEADER_SIZE)

        left_layout_1 = QVBoxLayout()
        left_layout_2 = QHBoxLayout()

        left_layout_2.addWidget(curr_jobs)
        left_top_line = QtWidgets.QWidget()
        left_top_line.setLayout(left_layout_2)

        left_layout_1.addWidget(left_top_line)
        left_layout_1.addWidget(self.table_curr_jobs)

        left_side = QtWidgets.QWidget()
        left_side.setLayout(left_layout_1)
        return left_side

    def _create_right_layout(self) -> QtWidgets.QWidget:
        summary = self._create_text_widget('Summary', self.HEADER_SIZE)
        files = self._create_text_widget('    Files', self.SUB_HEADER_SIZE)
        hosts = self._create_text_widget('    Hosts', self.SUB_HEADER_SIZE)

        self.reset = QPushButton('RESET')
        self.table_hosts = self._create_table_widget(['name', 'total', 'current', 'failed'])
        table_files = self._create_table_widget(['Compilation (top 5 max)', 'Preprocessing (top 5 max)'])
        self.table_compiled_files = self._create_table_widget(['sec', 'file-name'], int((self.MIN_TABLE_WIDTH - 3) / 2))
        self.table_preprocessed_files = self._create_table_widget(
            ['sec', 'file-name'], int((self.MIN_TABLE_WIDTH - 2) / 2)
        )
        self.table_compiled_files.setSortingEnabled(True)
        self.table_preprocessed_files.setSortingEnabled(True)
        table_files.insertRow(0)
        table_files.setCellWidget(0, 0, self.table_compiled_files)
        table_files.setCellWidget(0, 1, self.table_preprocessed_files)
        table_files.verticalHeader().setVisible(False)

        right_layout_1 = QVBoxLayout()
        right_layout_2 = QHBoxLayout()
        right_layout_2.addWidget(summary)
        right_layout_2.addWidget(self.reset)
        top_right_line = QtWidgets.QWidget()
        top_right_line.setLayout(right_layout_2)

        right_layout_1.addWidget(top_right_line)
        right_layout_1.addWidget(files)
        right_layout_1.addWidget(table_files)
        right_layout_1.addWidget(hosts)
        right_layout_1.addWidget(self.table_hosts)

        right_side = QtWidgets.QWidget()
        right_side.setLayout(right_layout_1)
        return right_side

    @staticmethod
    def add_row(table: QtWidgets.QTableWidget, row: list[str]):
        """sets the table widget rows to row data"""

        row_index = table.rowCount()
        for i, item in enumerate(row):
            table.setItem(row_index, i, QtWidgets.QTableWidgetItem(item))

    def add_row_to_compiled_file_table(self, row):
        """sets the table widget rows to row data"""

        row_index = self.table_compiled_files.rowCount()
        self.table_compiled_files.insertRow(row_index)
        item = QtWidgets.QTableWidgetItem()
        item.setData(0, row[0])
        self.table_compiled_files.setItem(row_index, 0, item)
        self.table_compiled_files.setItem(row_index, 1, QtWidgets.QTableWidgetItem(row[1]))

    def add_row_to_preprocessed_file_table(self, row):
        """sets the table widget rows to row data"""

        row_index = self.table_preprocessed_files.rowCount()
        self.table_preprocessed_files.insertRow(row_index)
        item = QtWidgets.QTableWidgetItem()
        item.setData(0, row[0])
        self.table_preprocessed_files.setItem(row_index, 0, item)
        self.table_preprocessed_files.setItem(row_index, 1, QtWidgets.QTableWidgetItem(row[1]))

    def add_row_to_host_table(self, row):
        """sets the table widget rows to row data"""

        row_index = self.table_hosts.rowCount()
        self.table_hosts.insertRow(row_index)
        for i, item in enumerate(row):
            self.table_hosts.setItem(row_index, i, QtWidgets.QTableWidgetItem(item))

    def add_row_to_table(self, row):
        """sets the table widget rows to row data"""

        row_index = self.table_curr_jobs.rowCount()
        self.table_curr_jobs.insertRow(row_index)
        for i, item in enumerate(row):
            self.table_curr_jobs.setItem(row_index, i, QtWidgets.QTableWidgetItem(item))
        self.row_counters[row_index] = 0

    def update_time(self):
        """increments time column by 1 everytime it is called and sets time elapsed column"""

        for row_index in range(self.table_curr_jobs.rowCount()):
            self.row_counters[row_index] += 1
            count_item = QtWidgets.QTableWidgetItem(str(self.row_counters[row_index]) + 's')
            self.table_curr_jobs.setItem(row_index, 3, count_item)

    #def __del__(self):
    #    self.my_observer.stop()
    #    self.my_observer.join()


if __name__ == "__main__":
    app = QApplication(sys.argv)
    window = MainWindow()
    app.exec_()<|MERGE_RESOLUTION|>--- conflicted
+++ resolved
@@ -4,13 +4,7 @@
 """
 import os
 import sys
-<<<<<<< HEAD
-import time
-from pathlib import Path
-from typing import ClassVar
-=======
 from typing import List
->>>>>>> 64a8470f
 
 from PySide2 import QtCore, QtWidgets
 from PySide2.QtWidgets import QApplication, QMainWindow, QPushButton
@@ -28,54 +22,19 @@
 
 sys.path.append(os.path.join(os.path.dirname(__file__), "../.."))
 
-<<<<<<< HEAD
-""" HOMCC monitor: homccm"""
-
-__version__: str = "0.0.1"
-
-
-class WorkerThread(QtCore.QThread):
-    """thread that sleeps for one second and emits row_ready signal to alert QMainWindow when new data arrives"""
-
-    def __init__(self, parent=None):
-        super().__init__(parent)
-
-    def run(self):
-        while True:
-            time.sleep(1)
-            if len(StateFileObserver.table_info) != 0:
-                for data in StateFileObserver.table_info:
-                    row = [data.state_hostname, data.phase_name, data.source_base_filename, "0"]
-                    self.job_ready.emit(row)
-                StateFileObserver.table_info.clear()
-                for file in StateFileObserver.summary.file_stats:
-                    row = [len(StateFileObserver.summary.file_stats), file.filepath]
-                    self.compiled_files_ready.emit(row)
-                    self.preprocessed_files_ready.emit(row)
-                for host in StateFileObserver.summary.host_stats:
-                    host_stat = StateFileObserver.summary.host_stats[host]
-                    row = [host, str(host_stat.total_compilations), str(host_stat.current_compilations), "0"]
-                    self.host_ready.emit(row)
-
-    job_ready = QtCore.Signal(list)
-    host_ready = QtCore.Signal(list)
-    compiled_files_ready = QtCore.Signal(list)
-    preprocessed_files_ready = QtCore.Signal(list)
-=======
 from homcc.common.statefile import StateFile  # pylint: disable=wrong-import-position
 from homcc.monitor.event_handler import (  # pylint: disable=wrong-import-position
     StateFileEventHandler,
 )
->>>>>>> 64a8470f
 
 
 class MainWindow(QMainWindow):
     """MainWindow class where table activities are carried out"""
 
-    MIN_TABLE_WIDTH: ClassVar[int] = 500
-    MIN_TABLE_HEIGHT: ClassVar[int] = 200
-    HEADER_SIZE: ClassVar[int] = 18
-    SUB_HEADER_SIZE: ClassVar[int] = 12
+    MIN_TABLE_WIDTH: int = 438
+    MIN_TABLE_HEIGHT: int = 200
+    HEADER_SIZE: int = 18
+    SUB_HEADER_SIZE: int = 12
 
     def __init__(self, *args, **kwargs):
         super().__init__(*args, **kwargs)
@@ -107,14 +66,6 @@
         self.update_timer.timeout.connect(update)
         self.update_timer.start(1000)  # updates every second
 
-<<<<<<< HEAD
-        self.worker_thread = WorkerThread(self)
-        self.worker_thread.job_ready.connect(self.add_row_to_table)  # connects to add_row_to_table when signal is ready
-        self.worker_thread.compiled_files_ready.connect(self.add_row_to_compiled_file_table)
-        self.worker_thread.preprocessed_files_ready.connect(self.add_row_to_preprocessed_file_table)
-        self.worker_thread.host_ready.connect(self.add_row_to_host_table)
-        self.worker_thread.start()
-=======
         self.show()
 
     def update_compilation_table_data(self):
@@ -124,7 +75,6 @@
                 row = [data.hostname, data.phase, data.file_path, "0"]
                 self.add_row_to_table(row)
             self.state_file_event_handler.table_info.clear()
->>>>>>> 64a8470f
 
     @staticmethod
     def _create_text_widget(text: str, font_size: int) -> QtWidgets.QWidget:
