--- conflicted
+++ resolved
@@ -60,22 +60,6 @@
 
         self.show()
 
-<<<<<<< HEAD
-=======
-    def update_compilation_table_data(self):
-        """updates row data on table every second"""
-        if self.state_file_event_handler.table_info:
-            for _, value in self.state_file_event_handler.table_info.items():
-                row = [
-                    value.hostname,
-                    value.phase,
-                    value.file_path,
-                    '0',
-                ]
-                self.add_row_to_table(row)
-            self.state_file_event_handler.table_info.clear()
-
->>>>>>> 2ee85a0f
     @staticmethod
     def _create_text_widget(text: str, font_size: int) -> QtWidgets.QWidget:
         text_widget = QLabel(text)
@@ -167,7 +151,7 @@
                     value.hostname,
                     value.phase,
                     value.file_path,
-                    "0",
+                    '0',
                 ]
                 self.add_row_to_table(row)
             self.state_file_event_handler.table_info.clear()
@@ -179,7 +163,7 @@
                 if preprocessing_time >= 0:
                     row = [preprocessing_time, file_stat.filepath]
                     self.add_row(self.table_preprocessed_files, row, True)
-                    
+
         if self.state_file_event_handler.finished_compiling_files:
             self.table_compiled_files.setRowCount(0)
             for file_stat in self.state_file_event_handler.summary.file_stats.values():
