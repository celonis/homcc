--- conflicted
+++ resolved
@@ -6,7 +6,7 @@
 from typing import List
 
 from PySide2 import QtCore, QtWidgets
-<<<<<<< HEAD
+from PySide2.QtWidgets import QApplication, QMainWindow, QPushButton
 from PySide2.QtCore import Qt
 from PySide2.QtWidgets import (
     QApplication,
@@ -19,64 +19,17 @@
 from watchdog.events import PatternMatchingEventHandler
 from watchdog.observers import Observer
 
-from homcc.monitor.observer import StateFileObserver
-
-""" HOMCC monitor: homccm"""
-
-__version__: str = "0.0.1"
-
-
-class WorkerThread(QtCore.QThread):
-    """thread that sleeps for one second and emits row_ready signal to alert QMainWindow when new data arrives"""
-
-    def __init__(self, parent=None):
-        super().__init__(parent)
-
-    def run(self):
-        while True:
-            time.sleep(1)
-            if len(StateFileObserver.table_info) != 0:
-                for data in StateFileObserver.table_info:
-                    row = [data.state_hostname, data.phase_name, data.source_base_filename, "0"]
-                    self.row_ready.emit(row)
-                StateFileObserver.table_info.clear()
-
-    row_ready = QtCore.Signal(list)
-=======
-from PySide2.QtWidgets import QApplication, QMainWindow, QPushButton
-from watchdog.observers import Observer
-
 from homcc.common.statefile import StateFile
 from homcc.monitor.event_handler import StateFileEventHandler
->>>>>>> 4dedf3df
 
 
 class MainWindow(QMainWindow):
     """MainWindow class where table activities are carried out"""
-<<<<<<< HEAD
 
     MIN_TABLE_WIDTH: int = 438
     MIN_TABLE_HEIGHT: int = 200
     HEADER_SIZE: int = 18
     SUB_HEADER_SIZE: int = 12
-
-    def __init__(self, *args, **kwargs):
-        super(MainWindow, self).__init__(*args, **kwargs)
-
-        file_event_handler = PatternMatchingEventHandler(
-            patterns=["*"], ignore_patterns=None, ignore_directories=False, case_sensitive=True
-        )
-
-        state_file_observer = StateFileObserver(file_event_handler)
-        file_event_handler.on_created = state_file_observer.on_created
-        file_event_handler.on_deleted = state_file_observer.on_deleted
-        file_event_handler.on_modified = state_file_observer.on_modified
-        file_event_handler.on_moved = state_file_observer.on_moved
-
-        path = Path.home() / ".distcc" / "state"
-        self.my_observer = Observer()
-        self.my_observer.schedule(file_event_handler, str(path), recursive=True)
-=======
 
     def __init__(self, *args, **kwargs):
         super().__init__(*args, **kwargs)
@@ -86,21 +39,12 @@
         )
         file_observer = Observer()
         file_observer.schedule(self.state_file_event_handler, str(StateFile.HOMCC_STATE_DIR), recursive=True)
->>>>>>> 4dedf3df
 
-        self.my_observer.start()
+        file_observer.start()
 
         self.setWindowTitle('HOMCC Monitor')
 
-<<<<<<< HEAD
         self._create_layout()
-=======
-        self.table_widget = QtWidgets.QTableWidget()
-        self.table_widget.setColumnCount(4)
-        self.setCentralWidget(self.table_widget)
-        self.table_widget.setHorizontalHeaderLabels(column_headers)
-        self.table_widget.setMinimumSize(520, 200)
->>>>>>> 4dedf3df
 
         self.row_counters = {}  # to store time data
         self.elapsed_time_timer = QtCore.QTimer(self)
@@ -111,22 +55,20 @@
         self.add_row_timer.timeout.connect(self.update_compilation_table_data)
         self.add_row_timer.start(1000)  # updates every second
 
-        self.button = QPushButton("Toggle Mode", self)
         self.button.clicked.connect(self.toggle_mode)
         self.button.setGeometry(405, 0, 100, 22)
 
-        self.table_widget.setStyleSheet("QTableWidget { background-color: white; color: black; }")
+        self.table_curr_jobs.setStyleSheet("QTableWidget { background-color: white; color: black; }")
 
         self.show()
 
     def toggle_mode(self):
-        if self.table_widget.styleSheet() == "QTableWidget { background-color: white; color: black; }":
-            self.table_widget.setStyleSheet("QTableWidget { background-color: black; color: white; }")
-            self.table_widget.update()
-
+        if self.table_curr_jobs.styleSheet() == "QTableWidget { background-color: white; color: black; }":
+            self.table_curr_jobs.setStyleSheet("QTableWidget { background-color: black; color: white; }")
+            self.table_curr_jobs.update()
         else:
-            self.table_widget.setStyleSheet("QTableWidget { background-color: white; color: black; }")
-            self.table_widget.update()
+            self.table_curr_jobs.setStyleSheet("QTableWidget { background-color: white; color: black; }")
+            self.table_curr_jobs.update()
 
     def update_compilation_table_data(self):
         """updates row data on table every second"""
@@ -136,7 +78,6 @@
                 self.add_row_to_table(row)
             self.state_file_event_handler.table_info.clear()
 
-<<<<<<< HEAD
     @staticmethod
     def _create_text_widget(text: str, font_size: int) -> QtWidgets.QWidget:
         text_widget = QLabel(text)
@@ -169,11 +110,13 @@
     def _create_left_layout(self) -> QtWidgets.QWidget:
         self.table_curr_jobs = self._create_table_widget(['Host', 'State', 'Source File', 'Time Elapsed'])
         curr_jobs = self._create_text_widget('Current Jobs', self.HEADER_SIZE)
+        self.button = QPushButton("Toggle Mode", self)
 
         left_layout_1 = QVBoxLayout()
         left_layout_2 = QHBoxLayout()
 
         left_layout_2.addWidget(curr_jobs)
+        left_layout_2.addWidget(self.button)
         left_top_line = QtWidgets.QWidget()
         left_top_line.setLayout(left_layout_2)
 
@@ -220,10 +163,7 @@
         right_side.setLayout(right_layout_1)
         return right_side
 
-    def add_row_to_table(self, row):
-=======
     def add_row_to_table(self, row: List):
->>>>>>> 4dedf3df
         """sets the table widget rows to row data"""
 
         row_index = self.table_curr_jobs.rowCount()
@@ -231,27 +171,19 @@
         for i, item in enumerate(row):
             self.table_curr_jobs.setItem(row_index, i, QtWidgets.QTableWidgetItem(item))
         self.row_counters[row_index] = 0
-<<<<<<< HEAD
         self.table_curr_jobs.verticalScrollBar().setValue(self.table_curr_jobs.verticalScrollBar().maximum())
-=======
->>>>>>> 4dedf3df
 
     def update_time(self):
         """increments time column by 1 everytime it is called and sets time elapsed column"""
 
         for row_index in range(self.table_curr_jobs.rowCount()):
             self.row_counters[row_index] += 1
-<<<<<<< HEAD
             count_item = QtWidgets.QTableWidgetItem(str(self.row_counters[row_index]) + 's')
             self.table_curr_jobs.setItem(row_index, 3, count_item)
-=======
-            count_item = QtWidgets.QTableWidgetItem(str(self.row_counters[row_index]) + "s")
-            self.table_widget.setItem(row_index, 3, count_item)
->>>>>>> 4dedf3df
 
-    def __del__(self):
-        self.my_observer.stop()
-        self.my_observer.join()
+    #def __del__(self):
+    #    self.my_observer.stop()
+    #    self.my_observer.join()
 
 
 if __name__ == "__main__":
