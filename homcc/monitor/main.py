#!/usr/bin/env python3
"""
homcc monitor
"""
import os
import sys
from typing import List

from PySide2 import QtCore, QtWidgets
from PySide2.QtWidgets import QApplication, QMainWindow, QPushButton
from PySide2.QtCore import Qt
from PySide2.QtWidgets import (
    QApplication,
    QHBoxLayout,
    QLabel,
    QMainWindow,
    QPushButton,
    QVBoxLayout,
)
from watchdog.events import PatternMatchingEventHandler
from watchdog.observers import Observer

sys.path.append(os.path.join(os.path.dirname(__file__), "../.."))

from homcc.common.statefile import StateFile  # pylint: disable=wrong-import-position
from homcc.monitor.event_handler import (  # pylint: disable=wrong-import-position
    StateFileEventHandler,
)


class MainWindow(QMainWindow):
    """MainWindow class where table activities are carried out"""

    MIN_TABLE_WIDTH: int = 438
    MIN_TABLE_HEIGHT: int = 200
    HEADER_SIZE: int = 18
    SUB_HEADER_SIZE: int = 12

    def __init__(self, *args, **kwargs):
        super().__init__(*args, **kwargs)

        self.state_file_event_handler = StateFileEventHandler(
            patterns=["*"], ignore_patterns=None, ignore_directories=False, case_sensitive=True
        )
        file_observer = Observer()
        file_observer.schedule(self.state_file_event_handler, str(StateFile.HOMCC_STATE_DIR), recursive=True)

        file_observer.start()

        self.setWindowTitle('HOMCC Monitor')

        self._create_layout()

        # trigger these update methods every second
        def update():
            self.update_time()
            self.update_compilation_table_data()

        self.row_counters = {}  # to store time data
        self.update_timer = QtCore.QTimer(self)
        self.update_timer.timeout.connect(update)
        self.update_timer.start(1000)  # updates every second

        self.show()

<<<<<<< HEAD
=======
    def update_compilation_table_data(self):
        """updates row data on table every second"""
        if self.state_file_event_handler.table_info:
            for _, value in self.state_file_event_handler.table_info.items():
                row = [
                    value.hostname,
                    value.phase,
                    value.file_path,
                    "0",
                ]
                self.add_row_to_table(row)
            self.state_file_event_handler.table_info.clear()

>>>>>>> e0eb7310
    @staticmethod
    def _create_text_widget(text: str, font_size: int) -> QtWidgets.QWidget:
        text_widget = QLabel(text)
        font = text_widget.font()
        font.setPointSize(font_size)
        text_widget.setFont(font)
        text_widget.setAlignment(Qt.AlignLeft | Qt.AlignTop)
        return text_widget

    @staticmethod
    def _create_table_widget(
        col_header: list[str], width: int = MIN_TABLE_WIDTH, height: int = MIN_TABLE_HEIGHT
    ) -> QtWidgets.QTableWidget:
        table = QtWidgets.QTableWidget()
        table.setColumnCount(len(col_header))
        table.setHorizontalHeaderLabels(col_header)
        table.setMinimumSize(width, height)
        table_files_header = table.horizontalHeader()
        table_files_header.setMinimumSectionSize(int((width - 2) / len(col_header)))
        return table

    def _create_layout(self):
        layout = QHBoxLayout()
        layout.addWidget(self._create_left_layout())
        layout.addWidget(self._create_right_layout())
        widget = QtWidgets.QWidget()
        widget.setLayout(layout)
        self.setCentralWidget(widget)

    def _create_left_layout(self) -> QtWidgets.QWidget:
        self.table_curr_jobs = self._create_table_widget(['Host', 'State', 'Source File', 'Time Elapsed'])
        curr_jobs = self._create_text_widget('Current Jobs', self.HEADER_SIZE)

        left_layout_1 = QVBoxLayout()
        left_layout_2 = QHBoxLayout()

        left_layout_2.addWidget(curr_jobs)
        left_top_line = QtWidgets.QWidget()
        left_top_line.setLayout(left_layout_2)

        left_layout_1.addWidget(left_top_line)
        left_layout_1.addWidget(self.table_curr_jobs)

        left_side = QtWidgets.QWidget()
        left_side.setLayout(left_layout_1)
        return left_side

    def _create_right_layout(self) -> QtWidgets.QWidget:
        summary = self._create_text_widget('Summary', self.HEADER_SIZE)
        files = self._create_text_widget('    Files', self.SUB_HEADER_SIZE)
        hosts = self._create_text_widget('    Hosts', self.SUB_HEADER_SIZE)

        self.reset = QPushButton('RESET')
        self.table_hosts = self._create_table_widget(['name', 'total', 'current', 'failed'])
        table_files = self._create_table_widget(['Compilation (top 5 max)', 'Preprocessing (top 5 max)'])
        self.table_compiled_files = self._create_table_widget(['sec', 'file-name'], int((self.MIN_TABLE_WIDTH - 3) / 2))
        self.table_preprocessed_files = self._create_table_widget(
            ['sec', 'file-name'], int((self.MIN_TABLE_WIDTH - 2) / 2)
        )
        self.table_compiled_files.setSortingEnabled(True)
        self.table_preprocessed_files.setSortingEnabled(True)
        table_files.insertRow(0)
        table_files.setCellWidget(0, 0, self.table_compiled_files)
        table_files.setCellWidget(0, 1, self.table_preprocessed_files)
        table_files.verticalHeader().setVisible(False)

        right_layout_1 = QVBoxLayout()
        right_layout_2 = QHBoxLayout()
        right_layout_2.addWidget(summary)
        right_layout_2.addWidget(self.reset)
        top_right_line = QtWidgets.QWidget()
        top_right_line.setLayout(right_layout_2)

        right_layout_1.addWidget(top_right_line)
        right_layout_1.addWidget(files)
        right_layout_1.addWidget(table_files)
        right_layout_1.addWidget(hosts)
        right_layout_1.addWidget(self.table_hosts)

        right_side = QtWidgets.QWidget()
        right_side.setLayout(right_layout_1)
        return right_side

    def update_compilation_table_data(self):
        """updates row data on table every second"""
        if self.state_file_event_handler.table_info:
            for data in self.state_file_event_handler.table_info:
                row = [data.hostname, data.phase, data.file_path, "0"]
                self.add_row_to_table(row)
            self.state_file_event_handler.table_info.clear()

            self.table_compiled_files.setRowCount(0)
            self.table_preprocessed_files.setRowCount(0)
            for file_stat in self.state_file_event_handler.summary.file_stats.values():
                compilation_time = file_stat.get_compilation_time()
                if compilation_time >= 0:
                    row = [compilation_time, file_stat.filepath]
                    self.add_row(self.table_compiled_files, row, True)
                preprocessing_time = file_stat.get_preprocessing_time()
                if preprocessing_time >= 0:
                    row = [preprocessing_time, file_stat.filepath]
                    self.add_row(self.table_preprocessed_files, row, True)

    @staticmethod
    def add_row(table: QtWidgets.QTableWidget, row: List[str], is_file_table: bool = False):
        """sets the table widget rows to row data"""

        row_index = table.rowCount()
        table.insertRow(row_index)
        if is_file_table:
            item = QtWidgets.QTableWidgetItem()
            item.setData(0, row[0])
            table.setItem(row_index, 0, item)
            table.setItem(row_index, 1, QtWidgets.QTableWidgetItem(row[1]))
        else:
            for i, item in enumerate(row):
                table.setItem(row_index, i, QtWidgets.QTableWidgetItem(item))

    def add_row_to_table(self, row):
        """sets the table widget rows to row data"""

        row_index = self.table_curr_jobs.rowCount()
        self.table_curr_jobs.insertRow(row_index)
        for i, item in enumerate(row):
            self.table_curr_jobs.setItem(row_index, i, QtWidgets.QTableWidgetItem(item))
        self.row_counters[row_index] = 0

    def update_time(self):
        """increments time column by 1 everytime it is called and sets time elapsed column"""

        for row_index in range(self.table_curr_jobs.rowCount()):
            self.row_counters[row_index] += 1
            count_item = QtWidgets.QTableWidgetItem(str(self.row_counters[row_index]) + 's')
            self.table_curr_jobs.setItem(row_index, 3, count_item)

    #def __del__(self):
    #    self.my_observer.stop()
    #    self.my_observer.join()


if __name__ == "__main__":
    app = QApplication(sys.argv)
    window = MainWindow()
    app.exec_()<|MERGE_RESOLUTION|>--- conflicted
+++ resolved
@@ -63,8 +63,6 @@
 
         self.show()
 
-<<<<<<< HEAD
-=======
     def update_compilation_table_data(self):
         """updates row data on table every second"""
         if self.state_file_event_handler.table_info:
@@ -78,7 +76,6 @@
                 self.add_row_to_table(row)
             self.state_file_event_handler.table_info.clear()
 
->>>>>>> e0eb7310
     @staticmethod
     def _create_text_widget(text: str, font_size: int) -> QtWidgets.QWidget:
         text_widget = QLabel(text)
