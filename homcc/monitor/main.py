--- conflicted
+++ resolved
@@ -7,7 +7,6 @@
 from typing import List
 
 from PySide2 import QtCore, QtWidgets
-<<<<<<< HEAD
 from PySide2.QtWidgets import QApplication, QMainWindow, QPushButton
 from PySide2.QtCore import Qt
 from PySide2.QtWidgets import (
@@ -19,9 +18,6 @@
     QVBoxLayout,
 )
 from watchdog.events import PatternMatchingEventHandler
-=======
-from PySide2.QtWidgets import QApplication, QMainWindow
->>>>>>> d74cce91
 from watchdog.observers import Observer
 
 sys.path.append(os.path.join(os.path.dirname(__file__), "../.."))
@@ -53,39 +49,12 @@
 
         self.setWindowTitle('HOMCC Monitor')
 
-<<<<<<< HEAD
         self._create_layout()
-
-        self.row_counters = {}  # to store time data
-        self.elapsed_time_timer = QtCore.QTimer(self)
-        self.elapsed_time_timer.timeout.connect(self.update_time)
-        self.elapsed_time_timer.start(1000)  # updates every second
-
-        self.add_row_timer = QtCore.QTimer(self)
-        self.add_row_timer.timeout.connect(self.update_compilation_table_data)
-        self.add_row_timer.start(1000)  # updates every second
-
-        self.button.clicked.connect(self.toggle_mode)
-        self.button.setGeometry(405, 0, 100, 22)
-
-        self.table_curr_jobs.setStyleSheet("QTableWidget { background-color: white; color: black; }")
-
-        self.show()
-
-    def toggle_mode(self):
-        if self.table_curr_jobs.styleSheet() == "QTableWidget { background-color: white; color: black; }":
-            self.table_curr_jobs.setStyleSheet("QTableWidget { background-color: black; color: white; }")
-            self.table_curr_jobs.update()
-        else:
-            self.table_curr_jobs.setStyleSheet("QTableWidget { background-color: white; color: black; }")
-            self.table_curr_jobs.update()
-
-=======
-        self.table_widget = QtWidgets.QTableWidget()
-        self.table_widget.setColumnCount(4)
-        self.setCentralWidget(self.table_widget)
-        self.table_widget.setHorizontalHeaderLabels(column_headers)
-        self.table_widget.setMinimumSize(438, 200)
+        #self.table_widget = QtWidgets.QTableWidget()
+        #self.table_widget.setColumnCount(4)
+        #self.setCentralWidget(self.table_widget)
+        #self.table_widget.setHorizontalHeaderLabels(column_headers)
+        #self.table_widget.setMinimumSize(438, 200)
 
         # trigger these update methods every second
         def update():
@@ -99,7 +68,6 @@
 
         self.show()
 
->>>>>>> d74cce91
     def update_compilation_table_data(self):
         """updates row data on table every second"""
         if self.state_file_event_handler.table_info:
@@ -140,13 +108,11 @@
     def _create_left_layout(self) -> QtWidgets.QWidget:
         self.table_curr_jobs = self._create_table_widget(['Host', 'State', 'Source File', 'Time Elapsed'])
         curr_jobs = self._create_text_widget('Current Jobs', self.HEADER_SIZE)
-        self.button = QPushButton("Toggle Mode", self)
 
         left_layout_1 = QVBoxLayout()
         left_layout_2 = QHBoxLayout()
 
         left_layout_2.addWidget(curr_jobs)
-        left_layout_2.addWidget(self.button)
         left_top_line = QtWidgets.QWidget()
         left_top_line.setLayout(left_layout_2)
 
@@ -201,7 +167,6 @@
         for i, item in enumerate(row):
             self.table_curr_jobs.setItem(row_index, i, QtWidgets.QTableWidgetItem(item))
         self.row_counters[row_index] = 0
-        self.table_curr_jobs.verticalScrollBar().setValue(self.table_curr_jobs.verticalScrollBar().maximum())
 
     def update_time(self):
         """increments time column by 1 everytime it is called and sets time elapsed column"""
