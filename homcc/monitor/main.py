--- conflicted
+++ resolved
@@ -4,12 +4,8 @@
 """
 import os
 import sys
-<<<<<<< HEAD
-from typing import ClassVar, List
-=======
 from pathlib import Path
 from typing import ClassVar, Dict, List
->>>>>>> c0c97f44
 
 from PySide2 import QtCore, QtWidgets
 from PySide2.QtCore import Qt
@@ -19,6 +15,7 @@
     QLabel,
     QMainWindow,
     QPushButton,
+    QTableWidget,
     QVBoxLayout,
 )
 from watchdog.observers import Observer
@@ -56,15 +53,10 @@
 
         # trigger these update methods every second
         def update():
-<<<<<<< HEAD
-            self.update_time()
+            self.update_elapsed_times()
             self.update_current_jobs_table()
-            self.update_summary_compilation_table()
-            self.update_summary_preprocessing_table()
-=======
             self.update_elapsed_times()
-            self.update_compilation_table_data()
->>>>>>> c0c97f44
+            self.update_summary_hosts_table()
 
         self.compilation_elapsed_times: Dict[Path, int] = {}  # to store time data
         self.update_timer = QtCore.QTimer(self)
@@ -73,32 +65,16 @@
 
         self.show()
 
-<<<<<<< HEAD
-=======
-    def update_compilation_table_data(self):
-        """updates the Current Jobs table"""
-
-        self.table_curr_jobs.setRowCount(0)
-        for key, value in self.state_file_event_handler.table_info.items():
-            if key not in self.compilation_elapsed_times:
-                self.compilation_elapsed_times[key] = 0
-            row = [
-                value.hostname,
-                value.phase,
-                value.filename,
-                f"{self.compilation_elapsed_times[key]}s",
-            ]
-            self.add_row_to_table(row)
-
-    def add_row_to_table(self, row_data: List[str]):
+    @staticmethod
+    def add_row_to_table(table: QTableWidget, row_data: List[str]):
         """sets the table widget rows to row data"""
 
         # get last row_index
-        row_index = self.table_curr_jobs.rowCount()
-        self.table_curr_jobs.insertRow(row_index)
+        row_index = table.rowCount()
+        table.insertRow(row_index)
 
         for i, row in enumerate(row_data):
-            self.table_curr_jobs.setItem(row_index, i, QtWidgets.QTableWidgetItem(row))
+            table.setItem(row_index, i, QtWidgets.QTableWidgetItem(row))
 
     def update_elapsed_times(self):
         """increments time column by 1 everytime it is called and sets time elapsed column"""
@@ -106,7 +82,6 @@
         for key in self.compilation_elapsed_times:
             self.compilation_elapsed_times[key] += 1
 
->>>>>>> c0c97f44
     @staticmethod
     def _create_text_widget(text: str, font_size: int) -> QtWidgets.QWidget:
         text_widget = QLabel(text)
@@ -190,78 +165,38 @@
         right_side.setLayout(right_layout)
         return right_side
 
-<<<<<<< HEAD
     def update_current_jobs_table(self):
         """updates row data on table every second"""
-        if self.state_file_event_handler.table_info:
-            for _, value in self.state_file_event_handler.table_info.items():
-                row = [
-                    value.hostname,
-                    value.phase,
-                    value.file_path,
-                    "0",
-                ]
-                self.add_row_to_table(row)
-            self.state_file_event_handler.table_info.clear()
-
-    def update_summary_preprocessing_table(self):
-        """updates row data on table every second"""
-        if self.state_file_event_handler.finished_preprocessing_files:
-            self.table_preprocessed_files.setRowCount(0)
-            for file_stat in self.state_file_event_handler.summary.file_stats.values():
-                preprocessing_time = file_stat.get_preprocessing_time()
-                if preprocessing_time >= 0:
-                    row = [preprocessing_time, file_stat.filepath]
-                    self.add_row(self.table_preprocessed_files, row, True)
-            self.state_file_event_handler.finished_preprocessing_files = False
-
-    def update_summary_compilation_table(self):
-        """updates row data on table every second"""
-        if self.state_file_event_handler.finished_compiling_files:
-            self.table_compiled_files.setRowCount(0)
-            for file_stat in self.state_file_event_handler.summary.file_stats.values():
-                compilation_time = file_stat.get_compilation_time()
-                if compilation_time >= 0:
-                    row = [compilation_time, file_stat.filepath]
-                    self.add_row(self.table_compiled_files, row, True)
-            self.state_file_event_handler.finished_compiling_files = False
-
-    @staticmethod
-    def add_row(table: QtWidgets.QTableWidget, row: List[str], is_file_table: bool = False):
-        """sets the table widget rows to row data"""
-
-        row_index = table.rowCount()
-        table.insertRow(row_index)
-        if is_file_table:
-            widget_item = QtWidgets.QTableWidgetItem()
-            widget_item.setData(0, row[0])
-            table.setItem(row_index, 0, widget_item)
-            table.setItem(row_index, 1, QtWidgets.QTableWidgetItem(row[1]))
-        else:
-            for i, item in enumerate(row):
-                table.setItem(row_index, i, QtWidgets.QTableWidgetItem(item))
-
-    def add_row_to_table(self, row: List[str]):
-        """sets the table widget rows to row data"""
-
-        row_index = self.table_curr_jobs.rowCount()
-        self.table_curr_jobs.insertRow(row_index)
-        for i, item in enumerate(row):
-            self.table_curr_jobs.setItem(row_index, i, QtWidgets.QTableWidgetItem(item))
-        self.row_counters[row_index] = 0
-
-    def update_time(self):
-        """increments time column by 1 everytime it is called and sets time elapsed column"""
-
-        for row_index in range(self.table_curr_jobs.rowCount()):
-            self.row_counters[row_index] += 1
-            count_item = QtWidgets.QTableWidgetItem(str(self.row_counters[row_index]) + "s")
-            self.table_curr_jobs.setItem(row_index, 3, count_item)
-=======
+
+        self.table_curr_jobs.setRowCount(0)
+        for key, value in self.state_file_event_handler.table_info.items():
+            if key not in self.compilation_elapsed_times:
+                self.compilation_elapsed_times[key] = 0
+            row = [
+                value.hostname,
+                value.phase,
+                value.filename,
+                f"{self.compilation_elapsed_times[key]}s",
+            ]
+            self.add_row_to_table(self.table_curr_jobs, row)
+
+    def update_summary_hosts_table(self):
+        """updates row data on hosts table every second"""
+
+        self.table_hosts.setRowCount(0)
+        for host_stat in self.state_file_event_handler.summary.host_stats.values():
+            # failed column set to 0 for now
+            row = [
+                host_stat.name,
+                f"{host_stat.total_compilations}",
+                f"{host_stat.current_compilations}",
+                "0",
+            ]
+            self.add_row_to_table(self.table_hosts, row)
+
     def __del__(self):
         self.state_file_observer.stop()
         self.state_file_observer.join()
->>>>>>> c0c97f44
 
 
 if __name__ == "__main__":
