--- conflicted
+++ resolved
@@ -4,12 +4,8 @@
 """
 import os
 import sys
-<<<<<<< HEAD
-from typing import ClassVar, List
-=======
 from pathlib import Path
 from typing import ClassVar, Dict, List
->>>>>>> 6fec5822
 
 from PySide2 import QtCore, QtWidgets
 from PySide2.QtCore import Qt
@@ -56,15 +52,10 @@
 
         # trigger these update methods every second
         def update():
-<<<<<<< HEAD
-            self.update_time()
-            self.update_current_jobs_table()
+            self.update_elapsed_times()
+            self.update_compilation_table_data()
             self.update_summary_compilation_table()
             self.update_summary_preprocessing_table()
-=======
-            self.update_elapsed_times()
-            self.update_compilation_table_data()
->>>>>>> 6fec5822
 
         self.compilation_elapsed_times: Dict[Path, int] = {}  # to store time data
         self.update_timer = QtCore.QTimer(self)
@@ -73,8 +64,6 @@
 
         self.show()
 
-<<<<<<< HEAD
-=======
     def update_compilation_table_data(self):
         """updates the Current Jobs table"""
 
@@ -106,7 +95,6 @@
         for key in self.compilation_elapsed_times:
             self.compilation_elapsed_times[key] += 1
 
->>>>>>> 6fec5822
     @staticmethod
     def _create_text_widget(text: str, font_size: int) -> QtWidgets.QWidget:
         text_widget = QLabel(text)
@@ -174,23 +162,22 @@
         table_files.setCellWidget(0, 1, self.table_preprocessed_files)
         table_files.verticalHeader().setVisible(False)
 
-<<<<<<< HEAD
-        right_layout = QVBoxLayout()
-        right_layout_file_line = QHBoxLayout()
-        right_layout_file_line.addWidget(summary)
-        right_layout_file_line.addWidget(self.reset)
-        top_right_line = QtWidgets.QWidget()
-        top_right_line.setLayout(right_layout_file_line)
-
-        right_layout.addWidget(top_right_line)
-        right_layout.addWidget(files)
-        right_layout.addWidget(table_files)
-        right_layout.addWidget(hosts)
-        right_layout.addWidget(self.table_hosts)
-
-        right_side = QtWidgets.QWidget()
-        right_side.setLayout(right_layout)
-        return right_side
+        summary_layout = QVBoxLayout()
+        top_line_summary_layout = QHBoxLayout()
+        top_line_summary_layout.addWidget(summary_text)
+        top_line_summary_layout.addWidget(self.reset)
+        top_line_summary_widget = QtWidgets.QWidget()
+        top_line_summary_widget.setLayout(top_line_summary_layout)
+
+        summary_layout.addWidget(top_line_summary_widget)
+        summary_layout.addWidget(files_text)
+        summary_layout.addWidget(table_files)
+        summary_layout.addWidget(hosts_text)
+        summary_layout.addWidget(self.table_hosts)
+
+        summary_widget = QtWidgets.QWidget()
+        summary_widget.setLayout(summary_layout)
+        return summary_widget
 
     def update_current_jobs_table(self):
         """updates row data on table every second"""
@@ -251,35 +238,9 @@
             self.table_curr_jobs.setItem(row_index, i, QtWidgets.QTableWidgetItem(item))
         self.row_counters[row_index] = 0
 
-    def update_time(self):
-        """increments time column by 1 everytime it is called and sets time elapsed column"""
-
-        for row_index in range(self.table_curr_jobs.rowCount()):
-            self.row_counters[row_index] += 1
-            count_item = QtWidgets.QTableWidgetItem(str(self.row_counters[row_index]) + "s")
-            self.table_curr_jobs.setItem(row_index, 3, count_item)
-=======
-        summary_layout = QVBoxLayout()
-        top_line_summary_layout = QHBoxLayout()
-        top_line_summary_layout.addWidget(summary_text)
-        top_line_summary_layout.addWidget(self.reset)
-        top_line_summary_widget = QtWidgets.QWidget()
-        top_line_summary_widget.setLayout(top_line_summary_layout)
-
-        summary_layout.addWidget(top_line_summary_widget)
-        summary_layout.addWidget(files_text)
-        summary_layout.addWidget(table_files)
-        summary_layout.addWidget(hosts_text)
-        summary_layout.addWidget(self.table_hosts)
-
-        summary_widget = QtWidgets.QWidget()
-        summary_widget.setLayout(summary_layout)
-        return summary_widget
-
     def __del__(self):
         self.state_file_observer.stop()
         self.state_file_observer.join()
->>>>>>> 6fec5822
 
 
 if __name__ == "__main__":
