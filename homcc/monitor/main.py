--- conflicted
+++ resolved
@@ -4,11 +4,8 @@
 """
 import os
 import sys
-<<<<<<< HEAD
+from typing import ClassVar
 from typing import List
-=======
-from typing import ClassVar
->>>>>>> 039de36e
 
 from PySide2 import QtCore, QtWidgets
 from PySide2.QtCore import Qt
@@ -56,7 +53,9 @@
         # trigger these update methods every second
         def update():
             self.update_time()
-            self.update_compilation_table_data()
+            self.update_current_jobs_table()
+            self.update_summary_compilation_table()
+            self.update_summary_preprocessing_table()
 
         self.row_counters = {}  # to store time data
         self.update_timer = QtCore.QTimer(self)
@@ -65,22 +64,6 @@
 
         self.show()
 
-<<<<<<< HEAD
-=======
-    def update_compilation_table_data(self):
-        """updates row data on table every second"""
-        if self.state_file_event_handler.table_info:
-            for _, value in self.state_file_event_handler.table_info.items():
-                row = [
-                    value.hostname,
-                    value.phase,
-                    value.file_path,
-                    "0",
-                ]
-                self.add_row_to_table(row)
-            self.state_file_event_handler.table_info.clear()
-
->>>>>>> 039de36e
     @staticmethod
     def _create_text_widget(text: str, font_size: int) -> QtWidgets.QWidget:
         text_widget = QLabel(text)
@@ -164,7 +147,7 @@
         right_side.setLayout(right_layout)
         return right_side
 
-    def update_compilation_table_data(self):
+    def update_current_jobs_table(self):
         """updates row data on table every second"""
         if self.state_file_event_handler.table_info:
             for _, value in self.state_file_event_handler.table_info.items():
@@ -177,6 +160,8 @@
                 self.add_row_to_table(row)
             self.state_file_event_handler.table_info.clear()
 
+    def update_summary_preprocessing_table(self):
+        """updates row data on table every second"""
         if self.state_file_event_handler.finished_preprocessing_files:
             self.table_preprocessed_files.setRowCount(0)
             for file_stat in self.state_file_event_handler.summary.file_stats.values():
@@ -186,6 +171,8 @@
                     self.add_row(self.table_preprocessed_files, row, True)
             self.state_file_event_handler.finished_preprocessing_files = False
 
+    def update_summary_compilation_table(self):
+        """updates row data on table every second"""
         if self.state_file_event_handler.finished_compiling_files:
             self.table_compiled_files.setRowCount(0)
             for file_stat in self.state_file_event_handler.summary.file_stats.values():
@@ -193,7 +180,7 @@
                 if compilation_time >= 0:
                     row = [compilation_time, file_stat.filepath]
                     self.add_row(self.table_compiled_files, row, True)
-            self.state_file_event_handler.finished_compiling_files = True
+            self.state_file_event_handler.finished_compiling_files = False
 
     @staticmethod
     def add_row(table: QtWidgets.QTableWidget, row: List[str], is_file_table: bool = False):
