#!/usr/bin/env python3

# Copyright (c) 2023 Celonis SE
#
# Permission is hereby granted, free of charge, to any person obtaining a copy
# of this software and associated documentation files (the "Software"), to deal
# in the Software without restriction, including without limitation the rights
# to use, copy, modify, merge, publish, distribute, sublicense, and/or sell
# copies of the Software, and to permit persons to whom the Software is
# furnished to do so, subject to the following conditions:
#
# The above copyright notice and this permission notice shall be included in all
# copies or substantial portions of the Software.
#
# THE SOFTWARE IS PROVIDED "AS IS", WITHOUT WARRANTY OF ANY KIND, EXPRESS OR
# IMPLIED, INCLUDING BUT NOT LIMITED TO THE WARRANTIES OF MERCHANTABILITY,
# FITNESS FOR A PARTICULAR PURPOSE AND NONINFRINGEMENT. IN NO EVENT SHALL THE
# AUTHORS OR COPYRIGHT HOLDERS BE LIABLE FOR ANY CLAIM, DAMAGES OR OTHER
# LIABILITY, WHETHER IN AN ACTION OF CONTRACT, TORT OR OTHERWISE, ARISING FROM,
# OUT OF OR IN CONNECTION WITH THE SOFTWARE OR THE USE OR OTHER DEALINGS IN THE
# SOFTWARE.

"""
homcc monitor
"""
import os
import sys
from pathlib import Path
from typing import ClassVar, Dict, List

from PySide2 import QtCore, QtWidgets
from PySide2.QtCore import Qt
from PySide2.QtWidgets import (
    QApplication,
    QHBoxLayout,
    QLabel,
    QMainWindow,
    QPushButton,
    QVBoxLayout,
)
from watchdog.observers import Observer

sys.path.append(os.path.join(os.path.dirname(__file__), "../.."))

from homcc.common.statefile import StateFile  # pylint: disable=wrong-import-position
from homcc.monitor.event_handler import (  # pylint: disable=wrong-import-position
    StateFileEventHandler,
)
from homcc.monitor.summary import SummaryStats  # pylint: disable=wrong-import-position


class MainWindow(QMainWindow):
    """MainWindow class where table activities are carried out"""

    MIN_TABLE_WIDTH: ClassVar[int] = 438
    MIN_SMALL_TABLE_WIDTH: ClassVar[int] = 50
    MIN_TABLE_HEIGHT: ClassVar[int] = 200
    HEADER_FONT_SIZE: ClassVar[int] = 18
    SUB_HEADER_FONT_SIZE: ClassVar[int] = 12

    def __init__(self, *args, **kwargs):
        super().__init__(*args, **kwargs)

        self.state_file_event_handler = StateFileEventHandler(
            patterns=["*"], ignore_patterns=None, ignore_directories=False, case_sensitive=True
        )
        self.state_file_observer = Observer()
        self.state_file_observer.schedule(self.state_file_event_handler, str(StateFile.HOMCC_STATE_DIR), recursive=True)

        self.state_file_observer.start()

        self._create_layout()

        # trigger these update methods every second
        def update():
            self._update_elapsed_times()
            self._update_curr_jobs_table_data()
            self._update_summary_table_data(
                self.table_preprocessed_files,
                self.state_file_event_handler.finished_preprocessing_files,
                self.state_file_event_handler.summary,
                is_compilation_summary=False,
            )
            self._update_summary_table_data(
                self.table_compiled_files,
                self.state_file_event_handler.finished_compiling_files,
                self.state_file_event_handler.summary,
                is_compilation_summary=True,
            )
<<<<<<< HEAD
            self._update_summary_hosts_table()
=======
>>>>>>> 6d7156b3

        self.compilation_elapsed_times: Dict[Path, int] = {}  # to store time data
        self.update_timer = QtCore.QTimer(self)
        self.update_timer.timeout.connect(update)
        self.update_timer.start(1000)  # updates every second

        self.show()

    def _update_elapsed_times(self):
        """increments time column by 1 everytime it is called and sets time elapsed column"""

        for key in self.compilation_elapsed_times:
            self.compilation_elapsed_times[key] += 1

    @staticmethod
    def _create_text_widget(text: str, font_size: int) -> QtWidgets.QWidget:
        text_widget = QLabel(text)
        font = text_widget.font()
        font.setPointSize(font_size)
        text_widget.setFont(font)
        text_widget.setAlignment(Qt.AlignLeft | Qt.AlignTop)
        return text_widget

    @staticmethod
    def _create_table_widget(
        col_header: List[str], width: int = MIN_TABLE_WIDTH, height: int = MIN_TABLE_HEIGHT
    ) -> QtWidgets.QTableWidget:
        table = QtWidgets.QTableWidget()
        table.setColumnCount(len(col_header))
        table.setHorizontalHeaderLabels(col_header)
        table.setMinimumSize(width, height)
        table_files_header = table.horizontalHeader()
        table_files_header.setMinimumSectionSize(int((width - 2) / len(col_header)))
        return table

    def _create_layout(self):
        self.setWindowTitle("HOMCC Monitor")
        layout = QHBoxLayout()
        layout.addWidget(self._create_curr_jobs_layout())
        layout.addWidget(self._create_summary_layout())
        widget = QtWidgets.QWidget()
        widget.setLayout(layout)
        self.setCentralWidget(widget)

    def _create_curr_jobs_layout(self) -> QtWidgets.QWidget:
        self.table_curr_jobs = self._create_table_widget(["Host", "State", "Source File", "Time Elapsed"])
        curr_jobs_text = self._create_text_widget("Current Jobs", self.HEADER_FONT_SIZE)

        curr_jobs_layout = QVBoxLayout()
        # needs to be created to have the same length of the linebreak as on the right side
        top_line_curr_jobs_layout = QHBoxLayout()

        top_line_curr_jobs_layout.addWidget(curr_jobs_text)
        top_line_curr_jobs_widget = QtWidgets.QWidget()
        top_line_curr_jobs_widget.setLayout(top_line_curr_jobs_layout)

        curr_jobs_layout.addWidget(top_line_curr_jobs_widget)
        curr_jobs_layout.addWidget(self.table_curr_jobs)

        curr_jobs_widget = QtWidgets.QWidget()
        curr_jobs_widget.setLayout(curr_jobs_layout)
        return curr_jobs_widget

    def _create_summary_table_widget(self) -> QtWidgets.QTableWidget:
        table_widget = self._create_table_widget(["sec", "filename"], self.MIN_SMALL_TABLE_WIDTH)
        table_widget.setColumnWidth(0, self.MIN_SMALL_TABLE_WIDTH)
        table_widget.horizontalHeader().setStretchLastSection(True)
        self._sort_table_widget_descending(table_widget)
        return table_widget

    def _create_summary_layout(self) -> QtWidgets.QWidget:
        summary_text = self._create_text_widget("Summary", self.HEADER_FONT_SIZE)
        files_text = self._create_text_widget("Files", self.SUB_HEADER_FONT_SIZE)
        hosts_text = self._create_text_widget("Hosts", self.SUB_HEADER_FONT_SIZE)

        self.reset = QPushButton("RESET")
        self.table_hosts = self._create_table_widget(["name", "total", "current", "failed"])
        table_files = self._create_table_widget(["Compilation", "Preprocessing"])
        self.table_compiled_files = self._create_summary_table_widget()
        self.table_preprocessed_files = self._create_summary_table_widget()

        table_files.insertRow(0)
        table_files.setCellWidget(0, 0, self.table_compiled_files)
        table_files.setCellWidget(0, 1, self.table_preprocessed_files)
        table_files.verticalHeader().setVisible(False)

        summary_layout = QVBoxLayout()
        top_line_summary_layout = QHBoxLayout()
        top_line_summary_layout.addWidget(summary_text)
        top_line_summary_layout.addWidget(self.reset)
        top_line_summary_widget = QtWidgets.QWidget()
        top_line_summary_widget.setLayout(top_line_summary_layout)

        summary_layout.addWidget(top_line_summary_widget)
        summary_layout.addWidget(files_text)
        summary_layout.addWidget(table_files)
        summary_layout.addWidget(hosts_text)
        summary_layout.addWidget(self.table_hosts)

        summary_widget = QtWidgets.QWidget()
        summary_widget.setLayout(summary_layout)
        return summary_widget

    def _update_curr_jobs_table_data(self):
        """updates the Current Jobs table"""

        self.table_curr_jobs.setRowCount(0)
        for path, compilation_info in self.state_file_event_handler.table_info.items():
            if path not in self.compilation_elapsed_times:
                self.compilation_elapsed_times[path] = 0
            row = [
                compilation_info.hostname,
                compilation_info.phase,
                compilation_info.filename,
                f"{self.compilation_elapsed_times[path]}s",
            ]
            self._add_row(self.table_curr_jobs, row)

<<<<<<< HEAD
    def _update_summary_hosts_table(self):
        """updates row data on hosts table every second"""

        self.table_hosts.setRowCount(0)
        for host_stat in self.state_file_event_handler.summary.host_stats.values():
            # failed column set to 0 for now
            row = [
                host_stat.name,
                f"{host_stat.total_compilations}",
                f"{host_stat.current_compilations}",
                "0",
            ]
            self._add_row(self.table_hosts, row)

=======
>>>>>>> 6d7156b3
    @staticmethod
    def _sort_table_widget_descending(table_widget: QtWidgets.QTableWidget):
        table_widget.sortByColumn(0, QtCore.Qt.SortOrder.DescendingOrder)

    @staticmethod
    def _update_summary_table_data(
        table: QtWidgets.QTableWidget, finished_files: List[str], summary: SummaryStats, is_compilation_summary: bool
    ):
        """updates a given table on the summary side"""
        if not finished_files:
            return

        for file_name in finished_files:
            file_stats = summary.get_file_stat(file_name)
            if (
                time_measure := (
                    file_stats.get_compilation_time() if is_compilation_summary else file_stats.get_preprocessing_time()
                )
            ) is not None:
                MainWindow._add_row(table, [time_measure, file_name])
        finished_files.clear()
        MainWindow._sort_table_widget_descending(table)

    @staticmethod
    def _add_row(table: QtWidgets.QTableWidget, row: List[object]):
        """adds a given list of rows to a given table widget"""
        row_index = table.rowCount()
        table.insertRow(row_index)
        for i, item in enumerate(row):
            if isinstance(item, str):
                table.setItem(row_index, i, QtWidgets.QTableWidgetItem(item))
            else:
                widget_item = QtWidgets.QTableWidgetItem()
                widget_item.setData(i, item)
                table.setItem(row_index, i, widget_item)

    def __del__(self):
        self.state_file_observer.stop()
        self.state_file_observer.join()


if __name__ == "__main__":
    app = QApplication(sys.argv)
    window = MainWindow()
    app.exec_()<|MERGE_RESOLUTION|>--- conflicted
+++ resolved
@@ -87,10 +87,7 @@
                 self.state_file_event_handler.summary,
                 is_compilation_summary=True,
             )
-<<<<<<< HEAD
             self._update_summary_hosts_table()
-=======
->>>>>>> 6d7156b3
 
         self.compilation_elapsed_times: Dict[Path, int] = {}  # to store time data
         self.update_timer = QtCore.QTimer(self)
@@ -209,7 +206,6 @@
             ]
             self._add_row(self.table_curr_jobs, row)
 
-<<<<<<< HEAD
     def _update_summary_hosts_table(self):
         """updates row data on hosts table every second"""
 
@@ -224,8 +220,6 @@
             ]
             self._add_row(self.table_hosts, row)
 
-=======
->>>>>>> 6d7156b3
     @staticmethod
     def _sort_table_widget_descending(table_widget: QtWidgets.QTableWidget):
         table_widget.sortByColumn(0, QtCore.Qt.SortOrder.DescendingOrder)
