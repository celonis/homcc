#!/usr/bin/env python3
"""
homcc monitor
"""
import sys
import time
<<<<<<< HEAD
from datetime import datetime
=======
>>>>>>> 20ade859
from pathlib import Path

from PySide2 import QtCore, QtWidgets
from PySide2.QtCore import Qt
from PySide2.QtWidgets import (
    QApplication,
    QHBoxLayout,
    QLabel,
    QMainWindow,
    QPushButton,
    QVBoxLayout,
)
from watchdog.events import PatternMatchingEventHandler
from watchdog.observers import Observer
<<<<<<< HEAD

from homcc.common.statefile import StateFile

table_info = []


def on_created(event):  # tracks the creation of a state file and reads its data into table_info
    data_list = []

    try:
        file = open(event.src_path, "rb")
    except FileNotFoundError:
        return

    file_bytes = file.read()
    if len(file_bytes) == 0:
        return

    state: StateFile = StateFile.from_bytes(file_bytes)

    data_list.append(event.src_path)
    data_list.append(state.hostname.decode("utf-8"))
    data_list.append(StateFile.ClientPhase(state.phase).name)
    data_list.append(state.source_base_filename)

    table_info.append(data_list)

    print(" ")
    print("These are for tests")
    print(state.hostname.decode("utf-8"))
    print(StateFile.ClientPhase(state.phase).name)
    print(state.source_base_filename)
    print("--------------------------------")
=======
from observer import StateFileObserver
>>>>>>> 20ade859

"""HOMCC monitor: homccm"""

__version__: str = "0.0.1"


class WorkerThread(QtCore.QThread):
    """ thread that sleeps for one second and emits row_ready signal to alert QMainWindow when new data arrives """

    def __init__(self, parent=None):
        super().__init__(parent)

    def run(self):
        while True:
            time.sleep(1)
            if len(StateFileObserver.table_info) != 0:
                for data in StateFileObserver.table_info:
                    row = [data.state_hostname, data.phase_name, data.source_base_filename, "0"]
                    self.row_ready.emit(row)
                StateFileObserver.table_info.clear()

    row_ready = QtCore.Signal(list)


class MainWindow(QMainWindow):
    """ MainWindow class where table activities are carried out """

    def __init__(self, *args, **kwargs):
        super(MainWindow, self).__init__(*args, **kwargs)

        file_event_handler = PatternMatchingEventHandler(patterns=["*"], ignore_patterns=None, ignore_directories=False,
                                                         case_sensitive=True)

        state_file_observer = StateFileObserver(file_event_handler)
        file_event_handler.on_created = state_file_observer.on_created
        file_event_handler.on_deleted = state_file_observer.on_deleted
        file_event_handler.on_modified = state_file_observer.on_modified
        file_event_handler.on_moved = state_file_observer.on_moved

        path = Path.home() / ".distcc" / "state"
        file_observer = Observer()
        file_observer.schedule(file_event_handler, str(path), recursive=True)

<<<<<<< HEAD
        self.setWindowTitle('HOMCC')
=======
        file_observer.start()
>>>>>>> 20ade859

        self.data = []

<<<<<<< HEAD
        self.__create_layout()
=======
        self.table_widget = QtWidgets.QTableWidget()
        self.table_widget.setColumnCount(4)
        self.setCentralWidget(self.table_widget)
        self.table_widget.setHorizontalHeaderLabels(column_headers)
        self.table_widget.setMinimumSize(438, 200)
>>>>>>> 20ade859

        self.row_counters = {}  # to store time data
        self.timer = QtCore.QTimer(self)
        self.timer.timeout.connect(self.update_time)
        self.timer.start(1000)  # updates every second

        self.worker_thread = WorkerThread(self)
        self.worker_thread.row_ready.connect(self.add_row_to_table)  # connects to add_row_to_table when signal is ready
        self.worker_thread.start()

<<<<<<< HEAD
    def __create_text_widget(self, text, font_size):
        text_widget = QLabel(text)
        font = text_widget.font()
        font.setPointSize(font_size)
        text_widget.setFont(font)
        text_widget.setAlignment(Qt.AlignLeft | Qt.AlignTop)
        return text_widget

    def __create_table_widget(self, col_header):
        table = QtWidgets.QTableWidget()
        table.setColumnCount(len(col_header))
        table.setHorizontalHeaderLabels(col_header)
        table.setMinimumSize(438, 200)
        table_files_header = table.horizontalHeader()
        table_files_header.setMinimumSectionSize(436 / len(col_header))
        return table

    def __create_layout(self):
        layout = QHBoxLayout()
        layout.addWidget(self.__create_left_layout())
        layout.addWidget(self.__create_right_layout())
        widget = QtWidgets.QWidget()
        widget.setLayout(layout)
        self.setCentralWidget(widget)

    def __create_left_layout(self):
        self.table_curr_jobs = self.__create_table_widget(['Host', 'State', 'Source File', 'Time Elapsed'])
        curr_jobs = self.__create_text_widget('Current Jobs', 18)

        left_layout_1 = QVBoxLayout()
        left_layout_2 = QHBoxLayout()

        left_layout_2.addWidget(curr_jobs)
        left_top_line = QtWidgets.QWidget()
        left_top_line.setLayout(left_layout_2)

        left_layout_1.addWidget(left_top_line)
        left_layout_1.addWidget(self.table_curr_jobs)

        left_side = QtWidgets.QWidget()
        left_side.setLayout(left_layout_1)
        return left_side

    def __create_right_layout(self):
        summary = self.__create_text_widget('Summary', 12)
        files = self.__create_text_widget('    Files', 12)
        hosts = self.__create_text_widget('    Hosts', 12)

        self.reset = QPushButton('RESET')
        self.table_hosts = self.__create_table_widget(['name', 'total', 'current', 'failed'])
        self.table_files = self.__create_table_widget(['Compilation (top 5 max)', 'Preprocessing (top 5 max)'])

        right_layout_1 = QVBoxLayout()
        right_layout_2 = QHBoxLayout()
        right_layout_2.addWidget(summary)
        right_layout_2.addWidget(self.reset)
        top_right_line = QtWidgets.QWidget()
        top_right_line.setLayout(right_layout_2)

        right_layout_1.addWidget(top_right_line)
        right_layout_1.addWidget(files)
        right_layout_1.addWidget(self.table_files)
        right_layout_1.addWidget(hosts)
        right_layout_1.addWidget(self.table_hosts)

        right_side = QtWidgets.QWidget()
        right_side.setLayout(right_layout_1)
        return right_side

    def add_row_to_table(self, row):  # sets the table widget rows to row data
        row_index = self.table_curr_jobs.rowCount()
        self.table_curr_jobs.insertRow(row_index)
=======
    def add_row_to_table(self, row):
        """sets the table widget rows to row data"""

        row_index = self.table_widget.rowCount()
        self.table_widget.insertRow(row_index)
>>>>>>> 20ade859
        for i, item in enumerate(row):
            self.table_curr_jobs.setItem(row_index, i, QtWidgets.QTableWidgetItem(item))
        self.row_counters[row_index] = 0
        self.table_curr_jobs.verticalScrollBar().setValue(self.table_curr_jobs.verticalScrollBar().maximum())

<<<<<<< HEAD
    def update_time(self):  # increments time column by 1 everytime it is called and sets time elapsed column
        for row_index in range(self.table_curr_jobs.rowCount()):
=======
    def update_time(self):
        """increments time column by 1 everytime it is called and sets time elapsed column"""

        for row_index in range(self.table_widget.rowCount()):
>>>>>>> 20ade859
            self.row_counters[row_index] += 1
            count_item = QtWidgets.QTableWidgetItem(str(self.row_counters[row_index]) + 's')
            self.table_curr_jobs.setItem(row_index, 3, count_item)

    def __del__(self):
        self.my_observer.stop()
        self.my_observer.join()


if __name__ == "__main__":
    app = QApplication(sys.argv)
    window = MainWindow()
    window.show()
    app.exec_()<|MERGE_RESOLUTION|>--- conflicted
+++ resolved
@@ -4,10 +4,8 @@
 """
 import sys
 import time
-<<<<<<< HEAD
 from datetime import datetime
-=======
->>>>>>> 20ade859
+
 from pathlib import Path
 
 from PySide2 import QtCore, QtWidgets
@@ -22,43 +20,7 @@
 )
 from watchdog.events import PatternMatchingEventHandler
 from watchdog.observers import Observer
-<<<<<<< HEAD
-
-from homcc.common.statefile import StateFile
-
-table_info = []
-
-
-def on_created(event):  # tracks the creation of a state file and reads its data into table_info
-    data_list = []
-
-    try:
-        file = open(event.src_path, "rb")
-    except FileNotFoundError:
-        return
-
-    file_bytes = file.read()
-    if len(file_bytes) == 0:
-        return
-
-    state: StateFile = StateFile.from_bytes(file_bytes)
-
-    data_list.append(event.src_path)
-    data_list.append(state.hostname.decode("utf-8"))
-    data_list.append(StateFile.ClientPhase(state.phase).name)
-    data_list.append(state.source_base_filename)
-
-    table_info.append(data_list)
-
-    print(" ")
-    print("These are for tests")
-    print(state.hostname.decode("utf-8"))
-    print(StateFile.ClientPhase(state.phase).name)
-    print(state.source_base_filename)
-    print("--------------------------------")
-=======
 from observer import StateFileObserver
->>>>>>> 20ade859
 
 """HOMCC monitor: homccm"""
 
@@ -102,23 +64,12 @@
         file_observer = Observer()
         file_observer.schedule(file_event_handler, str(path), recursive=True)
 
-<<<<<<< HEAD
+        file_observer.start()
+
         self.setWindowTitle('HOMCC')
-=======
-        file_observer.start()
->>>>>>> 20ade859
-
         self.data = []
 
-<<<<<<< HEAD
         self.__create_layout()
-=======
-        self.table_widget = QtWidgets.QTableWidget()
-        self.table_widget.setColumnCount(4)
-        self.setCentralWidget(self.table_widget)
-        self.table_widget.setHorizontalHeaderLabels(column_headers)
-        self.table_widget.setMinimumSize(438, 200)
->>>>>>> 20ade859
 
         self.row_counters = {}  # to store time data
         self.timer = QtCore.QTimer(self)
@@ -129,7 +80,6 @@
         self.worker_thread.row_ready.connect(self.add_row_to_table)  # connects to add_row_to_table when signal is ready
         self.worker_thread.start()
 
-<<<<<<< HEAD
     def __create_text_widget(self, text, font_size):
         text_widget = QLabel(text)
         font = text_widget.font()
@@ -174,7 +124,7 @@
         return left_side
 
     def __create_right_layout(self):
-        summary = self.__create_text_widget('Summary', 12)
+        summary = self.__create_text_widget('Summary', 18)
         files = self.__create_text_widget('    Files', 12)
         hosts = self.__create_text_widget('    Hosts', 12)
 
@@ -199,30 +149,20 @@
         right_side.setLayout(right_layout_1)
         return right_side
 
-    def add_row_to_table(self, row):  # sets the table widget rows to row data
-        row_index = self.table_curr_jobs.rowCount()
-        self.table_curr_jobs.insertRow(row_index)
-=======
     def add_row_to_table(self, row):
         """sets the table widget rows to row data"""
 
-        row_index = self.table_widget.rowCount()
-        self.table_widget.insertRow(row_index)
->>>>>>> 20ade859
+        row_index = self.table_curr_jobs.rowCount()
+        self.table_curr_jobs.insertRow(row_index)
         for i, item in enumerate(row):
             self.table_curr_jobs.setItem(row_index, i, QtWidgets.QTableWidgetItem(item))
         self.row_counters[row_index] = 0
         self.table_curr_jobs.verticalScrollBar().setValue(self.table_curr_jobs.verticalScrollBar().maximum())
 
-<<<<<<< HEAD
-    def update_time(self):  # increments time column by 1 everytime it is called and sets time elapsed column
-        for row_index in range(self.table_curr_jobs.rowCount()):
-=======
     def update_time(self):
         """increments time column by 1 everytime it is called and sets time elapsed column"""
 
-        for row_index in range(self.table_widget.rowCount()):
->>>>>>> 20ade859
+        for row_index in range(self.table_curr_jobs.rowCount()):
             self.row_counters[row_index] += 1
             count_item = QtWidgets.QTableWidgetItem(str(self.row_counters[row_index]) + 's')
             self.table_curr_jobs.setItem(row_index, 3, count_item)
