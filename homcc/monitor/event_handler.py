"""observer class to track state files"""

import logging
from dataclasses import dataclass
from datetime import datetime
from pathlib import Path
from typing import Dict, Optional

from watchdog.events import FileSystemEvent, PatternMatchingEventHandler

from homcc.common.constants import ENCODING
from homcc.common.statefile import StateFile
from homcc.monitor.summary import SummaryStats

logger = logging.getLogger(__name__)


@dataclass
class CompilationInfo:
    """class to encapsulate all relevant compilation info"""

    hostname: str
    phase: str
    filename: str

    def __init__(self, statefile: StateFile):
        self.hostname = statefile.hostname.decode(ENCODING)
        self.phase = StateFile.ClientPhase(statefile.phase).name
        self.filename = statefile.source_base_filename.decode(ENCODING)

        logger.debug(
            "Created entry for hostname '%s' in Phase '%s' with source base filename '%s' ",
            self.hostname,
            self.phase,
            self.filename,
        )


class StateFileEventHandler(PatternMatchingEventHandler):
    """tracks state files and adds or removes state files into a list based on their creation or deletion"""

    def __init__(self, *args, **kwargs):
        super().__init__(*args, **kwargs)
        self.table_info: Dict[Path, CompilationInfo] = {}
        self.summary: SummaryStats = SummaryStats()
        self.finished_preprocessing_files: bool = False
        self.finished_compiling_files: bool = False

    @staticmethod
    def read_statefile(filepath: Path) -> Optional[StateFile]:
        """return read StateFile if existent and not empty"""

        try:
            if file_bytes := Path.read_bytes(filepath):
                return StateFile.from_bytes(file_bytes)
        except FileNotFoundError:
            logger.debug("File %s was deleted again before being read.", filepath)
        return None

    def on_any_event(self, event: FileSystemEvent):
        if event.is_directory:
            return

        statefile = self.read_statefile(Path(event.src_path))

        # do nothing for moved events
        if event.event_type == "moved":
            return

<<<<<<< HEAD
        elif event.event_type == "modified":
            if statefile and self.table_info.get(event.src_path):
                timestamp_now = int(datetime.now().timestamp())
                compilation_info = CompilationInfo(
                    hostname=statefile.hostname.decode(ENCODING),
                    phase=StateFile.ClientPhase(statefile.phase).name,
                    file_path=statefile.source_base_filename.decode(ENCODING),
                )
                if statefile.phase == StateFile.ClientPhase.COMPILE.name:
                    self.summary.compilation_start(compilation_info.file_path, timestamp_now)
                elif statefile.phase == StateFile.ClientPhase.CPP.name:
                    self.summary.preprocessing_start(compilation_info.file_path, timestamp_now)
                elif self.table_info[event.src_path].phase == StateFile.ClientPhase.CPP.name:
                    self.summary.preprocessing_stop(compilation_info.file_path, timestamp_now)
                    self.finished_preprocessing_files = True
                self.table_info[event.src_path].phase = compilation_info.phase
            else:
                self.table_info.pop(event.src_path, None)
=======
        time_stamp = datetime.now()

        logger.debug(
            "'%s' - '%s' has been %s!",
            time_stamp.strftime("%d/%m/%Y %H:%M:%S"),
            event.src_path,
            event.event_type,
        )

        # statefile does not exist anymore or deletion was detected
        if not statefile or event.event_type == "deleted":
            compilation_info = self.table_info[event.src_path]
            self.summary.deregister_compilation(
                compilation_info.filename, compilation_info.hostname, int(time_stamp.timestamp())
            )
            self.table_info.pop(event.src_path, None)
            return
>>>>>>> 6fec5822

        # statefile creation detected
        if event.event_type == "created":
            self.table_info[event.src_path] = CompilationInfo(statefile)
            self.summary.register_compilation(
                self.table_info[event.src_path].filename,
                self.table_info[event.src_path].hostname,
                int(time_stamp.timestamp()),
            )
            return

        # statefile modification detected
        if event.event_type == "modified":
            # check if modification event is also a creation
            compilation_info = self.table_info[event.src_path]
            timestamp_now = int(time_stamp.timestamp())
            if statefile.phase == StateFile.ClientPhase.COMPILE.name:
                self.summary.preprocessing_stop(compilation_info.filename, timestamp_now)
                self.summary.compilation_start(compilation_info.filename, timestamp_now)
            elif statefile.phase == StateFile.ClientPhase.CPP.name:
                self.summary.preprocessing_start(compilation_info.filename, timestamp_now)
            if event.src_path in self.table_info:
                self.table_info[event.src_path].phase = StateFile.ClientPhase(statefile.phase).name
            else:
                self.table_info[event.src_path] = CompilationInfo(statefile)<|MERGE_RESOLUTION|>--- conflicted
+++ resolved
@@ -67,26 +67,6 @@
         if event.event_type == "moved":
             return
 
-<<<<<<< HEAD
-        elif event.event_type == "modified":
-            if statefile and self.table_info.get(event.src_path):
-                timestamp_now = int(datetime.now().timestamp())
-                compilation_info = CompilationInfo(
-                    hostname=statefile.hostname.decode(ENCODING),
-                    phase=StateFile.ClientPhase(statefile.phase).name,
-                    file_path=statefile.source_base_filename.decode(ENCODING),
-                )
-                if statefile.phase == StateFile.ClientPhase.COMPILE.name:
-                    self.summary.compilation_start(compilation_info.file_path, timestamp_now)
-                elif statefile.phase == StateFile.ClientPhase.CPP.name:
-                    self.summary.preprocessing_start(compilation_info.file_path, timestamp_now)
-                elif self.table_info[event.src_path].phase == StateFile.ClientPhase.CPP.name:
-                    self.summary.preprocessing_stop(compilation_info.file_path, timestamp_now)
-                    self.finished_preprocessing_files = True
-                self.table_info[event.src_path].phase = compilation_info.phase
-            else:
-                self.table_info.pop(event.src_path, None)
-=======
         time_stamp = datetime.now()
 
         logger.debug(
@@ -104,7 +84,6 @@
             )
             self.table_info.pop(event.src_path, None)
             return
->>>>>>> 6fec5822
 
         # statefile creation detected
         if event.event_type == "created":
@@ -123,6 +102,7 @@
             timestamp_now = int(time_stamp.timestamp())
             if statefile.phase == StateFile.ClientPhase.COMPILE.name:
                 self.summary.preprocessing_stop(compilation_info.filename, timestamp_now)
+                self.finished_preprocessing_files = True
                 self.summary.compilation_start(compilation_info.filename, timestamp_now)
             elif statefile.phase == StateFile.ClientPhase.CPP.name:
                 self.summary.preprocessing_start(compilation_info.filename, timestamp_now)
