"""observer class to track state files"""

import logging
import os
import time
from dataclasses import dataclass
from datetime import datetime
from fileinput import filename
from pathlib import Path
from typing import Dict, Optional

from watchdog.events import FileSystemEvent, PatternMatchingEventHandler

from homcc.common.constants import ENCODING
from homcc.common.statefile import StateFile
from homcc.monitor.summary import SummaryStats

logger = logging.getLogger(__name__)


@dataclass
class CompilationInfo:
    hostname: str
    phase: str
    file_path: str


class StateFileEventHandler(PatternMatchingEventHandler):
    """tracks state files and adds or removes state files into a list based on their creation or deletion"""
    def __init__(self, *args, **kwargs):
        super().__init__(*args, **kwargs)
        self.table_info: Dict[Path, CompilationInfo] = {}

    @staticmethod
    def read_statefile(filepath: Path) -> Optional[StateFile]:
        """return read StateFile if existent and not empty"""

        try:
            if file_bytes := Path.read_bytes(filepath):
                return StateFile.from_bytes(file_bytes)
        except FileNotFoundError:
            logger.debug("File %s was deleted again before being read.", filepath)
        return None

    def on_any_event(self, event: FileSystemEvent):

        if event.is_directory:
            return None

        elif event.event_type == 'created':
            try:
                file = Path.read_bytes(Path(event.src_path))
            except FileNotFoundError:
                return

            if len(file) == 0:
                return

            state: StateFile = StateFile.from_bytes(file)

<<<<<<< HEAD
        self.summary.register_compilation(int(time_stamp.timestamp()), compilation_info.hostname, 
                                          compilation_info.file_path)
        self.summary.compilation_start(int(time_stamp.timestamp()), compilation_info.file_path)
        self.summary.compilation_stop(int(time_stamp.timestamp())+len(self.summary.file_stats), compilation_info.file_path)
        self.summary.preprocessing_start(int(time_stamp.timestamp()), compilation_info.file_path)
        self.summary.preprocessing_stop(int(time_stamp.timestamp())++len(self.summary.file_stats)+1, compilation_info.file_path)
=======
            compilation_info = CompilationInfo(
                hostname=state.hostname.decode(ENCODING),
                phase=StateFile.ClientPhase(state.phase).name,
                file_path=state.source_base_filename.decode(ENCODING),
            )
            self.table_info[event.src_path] = compilation_info
>>>>>>> 60fc6669

            logger.debug(
                "Created entry for hostname '%s' in Phase '%s' with source base filename '%s' ",
                state.hostname.decode(ENCODING),
                StateFile.ClientPhase(state.phase).name,
                state.source_base_filename,
            )

            print("'%s' - '%s' has been created!", datetime.now().strftime('%d/%m/%Y %H:%M:%S'), event.src_path)
            time_stamp = datetime.now()
            logger.debug("'%s' - '%s' has been created!", datetime.now().strftime('%d/%m/%Y %H:%M:%S'), event.src_path)

            self.summary.register_compilation(int(time_stamp.timestamp()), compilation_info.hostname,
                                          compilation_info.file_path)

        elif event.event_type == 'modified':
            """tracks modification of a state file"""

            if statefile := self.read_statefile(Path(event.src_path)) and self.table_info.get(event.src_path):
                self.table_info[event.src_path].phase = statefile.phase
            else:
                # file was already deleted
                self.table_info.pop(event.src_path, None)
            print("'%s' - '%s' has been modified!", datetime.now().strftime('%d/%m/%Y %H:%M:%S'), event.src_path)

            logger.debug("'%s' - '%s' has been modified!", datetime.now().strftime('%d/%m/%Y %H:%M:%S'), event.src_path)

        elif event.event_type == 'deleted':
            """tracks deletion of a state file"""

            self.table_info.pop(event.src_path, None)
            print("'%s' - '%s' has been deleted!", datetime.now().strftime('%d/%m/%Y %H:%M:%S'), event.src_path)
            logger.debug("'%s' - '%s' has been deleted!", datetime.now().strftime('%d/%m/%Y %H:%M:%S'), event.src_path)<|MERGE_RESOLUTION|>--- conflicted
+++ resolved
@@ -58,21 +58,12 @@
 
             state: StateFile = StateFile.from_bytes(file)
 
-<<<<<<< HEAD
-        self.summary.register_compilation(int(time_stamp.timestamp()), compilation_info.hostname, 
-                                          compilation_info.file_path)
-        self.summary.compilation_start(int(time_stamp.timestamp()), compilation_info.file_path)
-        self.summary.compilation_stop(int(time_stamp.timestamp())+len(self.summary.file_stats), compilation_info.file_path)
-        self.summary.preprocessing_start(int(time_stamp.timestamp()), compilation_info.file_path)
-        self.summary.preprocessing_stop(int(time_stamp.timestamp())++len(self.summary.file_stats)+1, compilation_info.file_path)
-=======
             compilation_info = CompilationInfo(
                 hostname=state.hostname.decode(ENCODING),
                 phase=StateFile.ClientPhase(state.phase).name,
                 file_path=state.source_base_filename.decode(ENCODING),
             )
             self.table_info[event.src_path] = compilation_info
->>>>>>> 60fc6669
 
             logger.debug(
                 "Created entry for hostname '%s' in Phase '%s' with source base filename '%s' ",
@@ -86,7 +77,7 @@
             logger.debug("'%s' - '%s' has been created!", datetime.now().strftime('%d/%m/%Y %H:%M:%S'), event.src_path)
 
             self.summary.register_compilation(int(time_stamp.timestamp()), compilation_info.hostname,
-                                          compilation_info.file_path)
+                                              compilation_info.file_path)
 
         elif event.event_type == 'modified':
             """tracks modification of a state file"""
