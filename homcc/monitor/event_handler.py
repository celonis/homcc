"""observer class to track state files"""

import logging
from dataclasses import dataclass
from datetime import datetime
from pathlib import Path
from typing import Dict, Optional

from watchdog.events import FileSystemEvent, PatternMatchingEventHandler

from homcc.common.constants import ENCODING
from homcc.common.statefile import StateFile
from homcc.monitor.summary import SummaryStats

logger = logging.getLogger(__name__)


@dataclass
class CompilationInfo:
    hostname: str
    phase: str
    file_path: str


class StateFileEventHandler(PatternMatchingEventHandler):
    """tracks state files and adds or removes state files into a list based on their creation or deletion"""
    summary: SummaryStats = SummaryStats()
    finished_preprocessing_files: bool = False
    finished_compiling_files: bool = False

    summary: SummaryStats = SummaryStats()

    def __init__(self, *args, **kwargs):
        super().__init__(*args, **kwargs)
        self.table_info: Dict[Path, CompilationInfo] = {}

    @staticmethod
    def read_statefile(filepath: Path) -> Optional[StateFile]:
        """return read StateFile if existent and not empty"""

        try:
            if file_bytes := Path.read_bytes(filepath):
                return StateFile.from_bytes(file_bytes)
        except FileNotFoundError:
            logger.debug("File %s was deleted again before being read.", filepath)
        return None

    def on_any_event(self, event: FileSystemEvent):
        if event.is_directory:
            return None
        try:
            file = Path.read_bytes(Path(event.src_path))
        except FileNotFoundError:
            return

        if len(file) == 0:
            return

        state: StateFile = StateFile.from_bytes(file)

        compilation_info = CompilationInfo(
            hostname=state.hostname.decode(ENCODING),
            phase=StateFile.ClientPhase(state.phase).name,
            file_path=state.source_base_filename.decode(ENCODING),
        )

        if event.event_type == "created":
            self.table_info[event.src_path] = compilation_info

            logger.debug(
                "Created entry for hostname '%s' in Phase '%s' with source base filename '%s' ",
                state.hostname.decode(ENCODING),
                StateFile.ClientPhase(state.phase).name,
                state.source_base_filename,
            )

            time_stamp = datetime.now()
            logger.debug("'%s' - '%s' has been created!", time_stamp.strftime("%d/%m/%Y %H:%M:%S"), event.src_path)

<<<<<<< HEAD
            self.summary.register_compilation(compilation_info.file_path, compilation_info.hostname,
                                              int(time_stamp.timestamp()))

        elif event.event_type == 'modified':
            """tracks modification of a state file"""
=======
            self.summary.register_compilation(
                compilation_info.file_path, compilation_info.hostname, int(time_stamp.timestamp())
            )

        elif event.event_type == "modified":
            # tracks modification of a state file

>>>>>>> 2ee85a0f
            if statefile := self.read_statefile(Path(event.src_path)) and self.table_info.get(event.src_path):
                test = statefile.phase == 'COMPILE'
                if statefile.phase == 'COMPILE':
                    self.summary.compilation_start(compilation_info.file_path, int(datetime.now().timestamp()))
                elif self.table_info[event.src_path].phase == 'COMPILE':
                    self.summary.compilation_stop(compilation_info.file_path, int(datetime.now().timestamp()))
                    self.finished_compiling_files = True
                elif statefile.phase == 'CPP':
                    self.summary.preprocessing_start(compilation_info.file_path, int(datetime.now().timestamp()))
                elif self.table_info[event.src_path].phase == 'CPP':
                    self.summary.preprocessing_stop(compilation_info.file_path, int(datetime.now().timestamp()))
                    self.finished_preprocessing_files = True
                self.table_info[event.src_path].phase = statefile.phase
            else:
                # file was already deleted
                self.table_info.pop(event.src_path, None)

            logger.debug("'%s' - '%s' has been modified!", datetime.now().strftime("%d/%m/%Y %H:%M:%S"), event.src_path)

        elif event.event_type == "deleted":
            # tracks deletion of a state file

            self.table_info.pop(event.src_path, None)
            logger.debug("'%s' - '%s' has been deleted!", datetime.now().strftime("%d/%m/%Y %H:%M:%S"), event.src_path)<|MERGE_RESOLUTION|>--- conflicted
+++ resolved
@@ -27,8 +27,6 @@
     summary: SummaryStats = SummaryStats()
     finished_preprocessing_files: bool = False
     finished_compiling_files: bool = False
-
-    summary: SummaryStats = SummaryStats()
 
     def __init__(self, *args, **kwargs):
         super().__init__(*args, **kwargs)
@@ -77,21 +75,12 @@
             time_stamp = datetime.now()
             logger.debug("'%s' - '%s' has been created!", time_stamp.strftime("%d/%m/%Y %H:%M:%S"), event.src_path)
 
-<<<<<<< HEAD
             self.summary.register_compilation(compilation_info.file_path, compilation_info.hostname,
                                               int(time_stamp.timestamp()))
-
-        elif event.event_type == 'modified':
-            """tracks modification of a state file"""
-=======
-            self.summary.register_compilation(
-                compilation_info.file_path, compilation_info.hostname, int(time_stamp.timestamp())
-            )
 
         elif event.event_type == "modified":
             # tracks modification of a state file
 
->>>>>>> 2ee85a0f
             if statefile := self.read_statefile(Path(event.src_path)) and self.table_info.get(event.src_path):
                 test = statefile.phase == 'COMPILE'
                 if statefile.phase == 'COMPILE':
