"""observer class to track state files"""
import logging
from dataclasses import dataclass
from datetime import datetime
from pathlib import Path
from typing import Dict, Optional

from watchdog.events import FileSystemEvent, PatternMatchingEventHandler

from homcc.common.constants import ENCODING
from homcc.common.statefile import StateFile
from homcc.monitor.summary import SummaryStats

logger = logging.getLogger(__name__)


@dataclass
class CompilationInfo:
    """class to encapsulate all relevant compilation info"""

    hostname: str
    phase: str
    filename: str

    def __init__(self, statefile: StateFile):
        self.hostname = statefile.hostname.decode(ENCODING)
        self.phase = StateFile.ClientPhase(statefile.phase).name
        self.filename = statefile.source_base_filename.decode(ENCODING)
        logger.debug(
            "Created entry for hostname '%s' in Phase '%s' with source base filename '%s' ",
            self.hostname,
            self.phase,
            self.filename,
        )


class StateFileEventHandler(PatternMatchingEventHandler):
    """tracks state files and adds or removes state files into a list based on their creation or deletion"""

    def __init__(self, *args, **kwargs):
        super().__init__(*args, **kwargs)
        self.table_info: Dict[Path, CompilationInfo] = {}
        self.summary: SummaryStats = SummaryStats()

    @staticmethod
    def read_statefile(filepath: Path) -> Optional[StateFile]:
        """return read StateFile if existent and not empty"""
        try:
            if file_bytes := Path.read_bytes(filepath):
                return StateFile.from_bytes(file_bytes)
        except FileNotFoundError:
            logger.debug("File %s was deleted again before being read.", filepath)
        return None

    def _register_compilation(self, src_path: Path, state_file: StateFile, time_now_sec: float):
        compilation_info = CompilationInfo(state_file)
        self.table_info[src_path] = compilation_info
        self.summary.register_compilation(
            compilation_info.filename,
            compilation_info.hostname,
            time_now_sec,
        )

    def on_any_event(self, event: FileSystemEvent):
        if event.is_directory:
            return
        statefile = self.read_statefile(Path(event.src_path))
        # do nothing for moved events
        if event.event_type == "moved":
            return

<<<<<<< HEAD
        time_stamp = datetime.now()

        logger.debug(
            "'%s' - '%s' has been %s!",
            time_stamp.strftime("%d/%m/%Y %H:%M:%S"),
=======
        time_now = datetime.now()
        time_now_in_ms = time_now.timestamp()

        logger.debug(
            "'%s' - '%s' has been %s!",
            time_now.strftime("%d/%m/%Y %H:%M:%S"),
>>>>>>> b5ea5192
            event.src_path,
            event.event_type,
        )

<<<<<<< HEAD
        # yagmur: deletion was detected
        # yagmur: I removed (or not statefile) part from here
        if event.event_type == "deleted":
            if event.src_path in self.table_info:
                compilation_info = self.table_info[event.src_path]
                self.summary.deregister_compilation(
                    compilation_info.filename, compilation_info.hostname, int(time_stamp.timestamp())
                )
                self.table_info.pop(event.src_path, None)
                return

        # statefile creation detected
        if event.event_type == "created":
            # yagmur: check if statefile exists
            if statefile:
                self.table_info[event.src_path] = CompilationInfo(statefile)
                self.summary.register_compilation(
                    self.table_info[event.src_path].filename,
                    self.table_info[event.src_path].hostname,
                    int(time_stamp.timestamp()),
                )
                return

        # statefile modification detected
        if event.event_type == "modified":
            # yagmur: check if statefile exists
            if statefile:
                # check if modification event is also a creation
                if event.src_path in self.table_info:
                    compilation_info = self.table_info[event.src_path]
                    timestamp_now = int(time_stamp.timestamp())
                    if statefile.phase == StateFile.ClientPhase.COMPILE.name:
                        self.summary.compilation_start(compilation_info.filename, timestamp_now)
                    elif statefile.phase == StateFile.ClientPhase.CPP.name:
                        self.summary.preprocessing_start(compilation_info.filename, timestamp_now)
                    if event.src_path in self.table_info:
                        if self.table_info[event.src_path].phase == StateFile.ClientPhase.CPP.name:
                            self.summary.preprocessing_stop(compilation_info.filename, timestamp_now)
                        self.table_info[event.src_path].phase = StateFile.ClientPhase(statefile.phase).name
                    else:
                        self.table_info[event.src_path] = CompilationInfo(statefile)
=======
        # statefile does not exist anymore or deletion was detected
        if (not statefile or event.event_type == "deleted") and event.src_path in self.table_info:
            compilation_info = self.table_info[event.src_path]
            self.summary.deregister_compilation(compilation_info.filename, compilation_info.hostname, time_now_in_ms)
            self.table_info.pop(event.src_path)
            return

        if statefile is None:
            return

        # statefile creation detected
        if event.event_type == "created":
            self._register_compilation(event.src_path, statefile, time_now_in_ms)
            return

        # statefile modification detected
        if event.event_type == "modified" and statefile:
            # check if modification event is also a creation
            if event.src_path in self.table_info:
                self.table_info[event.src_path].phase = StateFile.ClientPhase(statefile.phase).name
            else:
                self._register_compilation(event.src_path, statefile, time_now_in_ms)
            compilation_info = self.table_info[event.src_path]
            if statefile.phase == StateFile.ClientPhase.CPP:
                self.summary.preprocessing_start(compilation_info.filename, time_now_in_ms)
            elif statefile.phase == StateFile.ClientPhase.COMPILE:
                self.summary.preprocessing_stop(compilation_info.filename, time_now_in_ms)
                self.summary.compilation_start(compilation_info.filename, time_now_in_ms)
>>>>>>> b5ea5192
<|MERGE_RESOLUTION|>--- conflicted
+++ resolved
@@ -26,6 +26,7 @@
         self.hostname = statefile.hostname.decode(ENCODING)
         self.phase = StateFile.ClientPhase(statefile.phase).name
         self.filename = statefile.source_base_filename.decode(ENCODING)
+
         logger.debug(
             "Created entry for hostname '%s' in Phase '%s' with source base filename '%s' ",
             self.hostname,
@@ -45,6 +46,7 @@
     @staticmethod
     def read_statefile(filepath: Path) -> Optional[StateFile]:
         """return read StateFile if existent and not empty"""
+
         try:
             if file_bytes := Path.read_bytes(filepath):
                 return StateFile.from_bytes(file_bytes)
@@ -64,72 +66,23 @@
     def on_any_event(self, event: FileSystemEvent):
         if event.is_directory:
             return
+
         statefile = self.read_statefile(Path(event.src_path))
+
         # do nothing for moved events
         if event.event_type == "moved":
             return
 
-<<<<<<< HEAD
-        time_stamp = datetime.now()
-
-        logger.debug(
-            "'%s' - '%s' has been %s!",
-            time_stamp.strftime("%d/%m/%Y %H:%M:%S"),
-=======
         time_now = datetime.now()
         time_now_in_ms = time_now.timestamp()
 
         logger.debug(
             "'%s' - '%s' has been %s!",
             time_now.strftime("%d/%m/%Y %H:%M:%S"),
->>>>>>> b5ea5192
             event.src_path,
             event.event_type,
         )
 
-<<<<<<< HEAD
-        # yagmur: deletion was detected
-        # yagmur: I removed (or not statefile) part from here
-        if event.event_type == "deleted":
-            if event.src_path in self.table_info:
-                compilation_info = self.table_info[event.src_path]
-                self.summary.deregister_compilation(
-                    compilation_info.filename, compilation_info.hostname, int(time_stamp.timestamp())
-                )
-                self.table_info.pop(event.src_path, None)
-                return
-
-        # statefile creation detected
-        if event.event_type == "created":
-            # yagmur: check if statefile exists
-            if statefile:
-                self.table_info[event.src_path] = CompilationInfo(statefile)
-                self.summary.register_compilation(
-                    self.table_info[event.src_path].filename,
-                    self.table_info[event.src_path].hostname,
-                    int(time_stamp.timestamp()),
-                )
-                return
-
-        # statefile modification detected
-        if event.event_type == "modified":
-            # yagmur: check if statefile exists
-            if statefile:
-                # check if modification event is also a creation
-                if event.src_path in self.table_info:
-                    compilation_info = self.table_info[event.src_path]
-                    timestamp_now = int(time_stamp.timestamp())
-                    if statefile.phase == StateFile.ClientPhase.COMPILE.name:
-                        self.summary.compilation_start(compilation_info.filename, timestamp_now)
-                    elif statefile.phase == StateFile.ClientPhase.CPP.name:
-                        self.summary.preprocessing_start(compilation_info.filename, timestamp_now)
-                    if event.src_path in self.table_info:
-                        if self.table_info[event.src_path].phase == StateFile.ClientPhase.CPP.name:
-                            self.summary.preprocessing_stop(compilation_info.filename, timestamp_now)
-                        self.table_info[event.src_path].phase = StateFile.ClientPhase(statefile.phase).name
-                    else:
-                        self.table_info[event.src_path] = CompilationInfo(statefile)
-=======
         # statefile does not exist anymore or deletion was detected
         if (not statefile or event.event_type == "deleted") and event.src_path in self.table_info:
             compilation_info = self.table_info[event.src_path]
@@ -157,5 +110,4 @@
                 self.summary.preprocessing_start(compilation_info.filename, time_now_in_ms)
             elif statefile.phase == StateFile.ClientPhase.COMPILE:
                 self.summary.preprocessing_stop(compilation_info.filename, time_now_in_ms)
-                self.summary.compilation_start(compilation_info.filename, time_now_in_ms)
->>>>>>> b5ea5192
+                self.summary.compilation_start(compilation_info.filename, time_now_in_ms)