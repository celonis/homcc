--- conflicted
+++ resolved
@@ -69,22 +69,15 @@
                 state.source_base_filename,
             )
 
-<<<<<<< HEAD
             time_stamp = datetime.now()
             logger.debug("'%s' - '%s' has been created!", time_stamp.strftime('%d/%m/%Y %H:%M:%S'), event.src_path)
 
             self.summary.register_compilation(int(time_stamp.timestamp()), compilation_info.hostname,
                                           compilation_info.file_path)
 
-        elif event.event_type == 'modified':
-            """tracks modification of a state file"""
-
-=======
-            logger.debug("'%s' - '%s' has been created!", datetime.now().strftime("%d/%m/%Y %H:%M:%S"), event.src_path)
-
         elif event.event_type == "modified":
             # tracks modification of a state file
->>>>>>> 407956ff
+
             if statefile := self.read_statefile(Path(event.src_path)) and self.table_info.get(event.src_path):
                 self.table_info[event.src_path].phase = statefile.phase
             else:
@@ -95,5 +88,6 @@
 
         elif event.event_type == "deleted":
             # tracks deletion of a state file
+
             self.table_info.pop(event.src_path, None)
             logger.debug("'%s' - '%s' has been deleted!", datetime.now().strftime("%d/%m/%Y %H:%M:%S"), event.src_path)