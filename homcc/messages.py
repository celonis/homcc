"""Creation and parsing for messages transferred between the client and the server."""
from __future__ import annotations
from typing import List, Dict, Tuple, Optional
from abc import ABC
from enum import Enum, auto
from dataclasses import dataclass
import json


class MessageType(Enum):
    """Lists all different types of messages."""

    # pylint: disable=invalid-name
    # justification: we want the enum values to be of the same name as the classes
    ArgumentMessage = auto()
    DependencyRequestMessage = auto()
    DependencyReplyMessage = auto()
    CompilationResultMessage = auto()

    def __str__(self):
        return str(self.name)


class Message(ABC):
    """Abstract class for all messages."""

    MINIMUM_SIZE_BYTES = 8
    """Minimum size of a message in bytes."""
    JSON_SIZE_OFFSET = 0
    """Offset of the JSON size field."""
    JSON_OFFSET = 8
    """Offset of the JSON field."""

    MESSAGE_TYPE_FIELD_NAME = "message_type"
    """Field inside the JSON that indicates the message type."""

    def __init__(self, message_type: MessageType) -> None:
        """Create a new message of given type."""
        self.message_type = message_type

    def get_json_str(self) -> str:
        """Gets the JSON str of this object."""
        return json.dumps(self._get_json_dict())

    def get_further_payload_size(self) -> int:
        """To be overwritten by subclasses to define how much payload is followed after the JSON object."""
        return 0

    def set_further_payload(self, further_payload: bytearray):
        """To be overwritten by subclasses that have extra payload."""
        pass

    def get_further_payload(self) -> bytearray:
        """To be overwritten by subclasses to append something after the message's JSON object."""
        return bytearray()

    def to_bytes(self) -> bytearray:
        """Serializes the message as a bytearray."""
        json_bytes: bytearray = bytearray(self.get_json_str(), "utf-8")

        json_size: int = len(json_bytes)
        json_size_bytes: bytearray = bytearray(json_size.to_bytes(length=8, byteorder="little", signed=False))

        payload: bytearray = json_size_bytes + json_bytes + self.get_further_payload()
        return payload

    def _get_json_dict(self) -> Dict:
        """Gets the JSON dict of this object. Should be overwritten by subclasses to
        add their specific data to the dict."""
        return {Message.MESSAGE_TYPE_FIELD_NAME: str(self.message_type)}

    @staticmethod
    def _parse_json_size_field(message_bytes: bytearray) -> int:
        return int.from_bytes(
            message_bytes[Message.JSON_SIZE_OFFSET : Message.JSON_OFFSET],
            byteorder="little",
            signed=False,
        )

    @staticmethod
    def _parse_json_field(message_bytes: bytearray, json_size: int) -> dict:
        return json.loads(message_bytes[Message.JSON_OFFSET : Message.JSON_OFFSET + json_size].decode(encoding="utf-8"))

    @staticmethod
    def _parse_message_json(json_dict: dict) -> Message:
        if Message.MESSAGE_TYPE_FIELD_NAME not in json_dict:
            raise ValueError("No message_type field was given in JSON. Can not parse message.")

        message_type: MessageType = MessageType[json_dict[Message.MESSAGE_TYPE_FIELD_NAME]]
        if message_type == MessageType.ArgumentMessage:
            return ArgumentMessage.from_dict(json_dict)
        elif message_type == MessageType.DependencyRequestMessage:
            return DependencyRequestMessage.from_dict(json_dict)
        elif message_type == MessageType.DependencyReplyMessage:
            return DependencyReplyMessage.from_dict(json_dict)
        elif message_type == MessageType.CompilationResultMessage:
            return CompilationResultMessage.from_dict(json_dict)
        else:
            raise ValueError(f"{message_type} is not a valid message type. Can not parse message.")

    @staticmethod
    def from_bytes(message_bytes: bytearray) -> Tuple[int, Optional[Message]]:
        """Deserializes the message from a bytearray.
        Returns a tuple where the first element indicates whether or not more bytes
        are needed to construct the message.
        - A positive value means that this amount of additional bytes is needed to parse the message.
        Call this function again with the additional bytes to deserialize the message.
        - A negative value means that the byte buffer supplied is too large and there are more
        messages contained in it.
        - 0 means that the amount of bytes in the supplied byte buffer was exactly fitting the message.

        The second element of the tuple is the message and may be None, if the byte buffer supplied did not
        contain all necessary data for parsing the message."""
        if len(message_bytes) < Message.MINIMUM_SIZE_BYTES:
            # we need at least the json_size field to further parse
            return (Message.MINIMUM_SIZE_BYTES - len(message_bytes), None)

        json_size: int = Message._parse_json_size_field(message_bytes)

        size_difference: int = Message.MINIMUM_SIZE_BYTES + json_size - len(message_bytes)
        if size_difference > 0:
            # we need more data to parse the message
            return (size_difference, None)

        json_dict: dict = Message._parse_json_field(message_bytes, json_size)
        message: Message = Message._parse_message_json(json_dict)

        further_payload_size: int = message.get_further_payload_size()
        if further_payload_size == 0:
            # no further payload contained in this message type, return the message
            return (size_difference, message)
        else:
            size_difference += further_payload_size
            if size_difference > 0:
                # further payload and we do not have enough in the buffer
                return (size_difference, None)
            else:
                message_payload_offset = Message.MINIMUM_SIZE_BYTES + json_size
                message.set_further_payload(
                    message_bytes[message_payload_offset : message_payload_offset + further_payload_size]
                )
                return (size_difference, message)


class ArgumentMessage(Message):
    """Initial message in the protocol. Client sends arguments, working directory and
    dependencies (key: SHA1SUM, value file paths)."""

    def __init__(self, arguments: List[str], cwd: str, dependencies: Dict[str, str]) -> None:
        self.arguments = arguments
        self.cwd = cwd
        self.dependencies = dependencies

        super().__init__(MessageType.ArgumentMessage)

    def _get_json_dict(self) -> Dict:
        """Gets the JSON dict of this object."""
        json_dict: Dict = super()._get_json_dict()

        json_dict["arguments"] = self.arguments
        json_dict["cwd"] = self.cwd
        json_dict["dependencies"] = self.dependencies

        return json_dict

    def get_arguments(self) -> List[str]:
        """Returns the arguments as a list of strings."""
        return self.arguments

    def get_cwd(self) -> str:
        """Returns the current working directory."""
        return self.cwd

    def get_dependencies(self) -> Dict[str, str]:
        """Returns a dictionary with dependencies."""
        return self.dependencies

    def __eq__(self, other):
        if isinstance(other, ArgumentMessage):
            return (
                self.get_arguments() == other.get_arguments()
                and self.get_cwd() == other.get_cwd()
                and self.get_dependencies() == other.get_dependencies()
            )
        return False

    @staticmethod
    def from_dict(json_dict: dict) -> ArgumentMessage:
        return ArgumentMessage(json_dict["arguments"], json_dict["cwd"], json_dict["dependencies"])


class DependencyRequestMessage(Message):
    """Message that lets the server request exactly one dependency from the client."""

    def __init__(self, sha1sum: str) -> None:
        self.sha1sum = sha1sum

        super().__init__(MessageType.DependencyRequestMessage)

    def _get_json_dict(self) -> Dict:
        """Gets the JSON dict of this object."""
        json_dict: Dict[str, str] = super()._get_json_dict()

        json_dict["sha1sum"] = self.sha1sum

        return json_dict

    def get_sha1sum(self) -> str:
        """Returns the SHA1SUM of the dependency."""
        return self.sha1sum

    def __eq__(self, other):
        if isinstance(other, DependencyRequestMessage):
            return self.get_sha1sum() == other.get_sha1sum()
        return False

    @staticmethod
    def from_dict(json_dict: dict) -> DependencyRequestMessage:
        return DependencyRequestMessage(json_dict["sha1sum"])


class DependencyReplyMessage(Message):
    """Message that contains exactly one previously requested file."""

    def __init__(self, content: bytearray) -> None:
        self.size = len(content)
        self.content = content

        super().__init__(MessageType.DependencyReplyMessage)

    def _get_json_dict(self) -> Dict:
        json_dict: Dict = super()._get_json_dict()

        json_dict["size"] = self.size

        return json_dict

    def get_content(self) -> bytearray:
        return self.content

    def get_size(self) -> int:
        """Returns the size of the dependency."""
        return self.size

    def get_further_payload(self) -> bytearray:
        """Overwritten so that the dependency's content is appended to the message."""
        return self.content

    def set_further_payload(self, further_payload: bytearray):
        """Overwritten so that the dependency's content can be set."""
        self.content = further_payload

    def get_further_payload_size(self) -> int:
        """Overwritten so that the dependency's payload size can be retrieved."""
        return self.size

    def __eq__(self, other):
        if isinstance(other, DependencyReplyMessage):
            return self.get_size() == other.get_size() and self.get_content() == other.get_content()

        return False

    @staticmethod
    def from_dict(json_dict: dict) -> DependencyReplyMessage:
        message = DependencyReplyMessage(bytearray())
        # explicitly set the message size from the field in the JSON. Can not
        # directly add the payload to the message, because the payload isn't contained in the JSON.
        message.size = json_dict["size"]
        return message


@dataclass
class ObjectFile:
    """Represents an object file (-> compilation result)."""

    file_name: str
    size: int
    content: bytearray

    def __init__(self, file_name: str, content: bytearray) -> None:
        self.file_name = file_name
        self.size = len(content)
        self.content = content


class CompilationResultMessage(Message):
    """Message that contains the compilation result (list of files).
    A file contains the filename (valid on client side), the size of
    the file in bytes and the actual file bytes."""

    def __init__(
        self, object_files: List[ObjectFile], stdout: str, stderr: str, return_code: int
    ) -> None:
        self.object_files = object_files
        self.stdout = stdout
        self.stderr = stderr
        self.return_code = return_code

        super().__init__(MessageType.CompilationResultMessage)

    def _get_json_dict(self) -> Dict:
        json_dict: Dict = super()._get_json_dict()

        files = []
        for object_file in self.object_files:
            files.append({"filename": object_file.file_name, "size": object_file.size})
        json_dict["files"] = files
<<<<<<< HEAD
=======
        json_dict["stdout"] = self.stdout
        json_dict["stderr"] = self.stderr
        json_dict["return_code"] = self.return_code
>>>>>>> 8fcb74b4

        return json_dict

    def get_object_files(self) -> List[ObjectFile]:
        return self.object_files

    def get_stdout(self) -> str:
        return self.stdout

    def get_stderr(self) -> str:
        return self.stderr

    def get_return_code(self) -> int:
        return self.return_code

    def get_further_payload(self) -> bytearray:
        """Overwritten so that the dependencies' content can be appended to the message."""
        further_payload = bytearray()

        for file in self.object_files:
            further_payload += file.content

        return further_payload

    def set_further_payload(self, further_payload: bytearray):
        """Overwritten so that the dependencies' content can be set."""
        current_payload_offset: int = 0
        for file in self.object_files:
            file.content = further_payload[current_payload_offset : current_payload_offset + file.size]
            current_payload_offset += file.size

    def get_further_payload_size(self) -> int:
        """Overwritten so that the dependencies' payload size can be retrieved."""
        total_size: int = 0

        for object_file in self.object_files:
            total_size += object_file.size

        return total_size

    def __eq__(self, other):
        if isinstance(other, CompilationResultMessage):
            return (
                self.get_object_files() == other.get_object_files()
                and self.get_stdout() == other.get_stdout()
                and self.get_stderr() == other.get_stderr()
                and self.get_return_code() == other.get_return_code()
            )

        return False

    @staticmethod
    def from_dict(json_dict: dict) -> CompilationResultMessage:
        object_files: List[ObjectFile] = []
        for file in json_dict["files"]:
            object_file_size = file["size"]

            object_file = ObjectFile(file["filename"], bytearray())
            # explicitly set the message size from the field in the JSON. Can not
            # directly add the payload to the message, because the payload isn't contained in the JSON.
            object_file.size = object_file_size
            object_files.append(object_file)

        stdout = json_dict["stdout"]
        stderr = json_dict["stderr"]
        return_code = json_dict["return_code"]

        return CompilationResultMessage(object_files, stdout, stderr, return_code)<|MERGE_RESOLUTION|>--- conflicted
+++ resolved
@@ -288,9 +288,7 @@
     A file contains the filename (valid on client side), the size of
     the file in bytes and the actual file bytes."""
 
-    def __init__(
-        self, object_files: List[ObjectFile], stdout: str, stderr: str, return_code: int
-    ) -> None:
+    def __init__(self, object_files: List[ObjectFile], stdout: str, stderr: str, return_code: int) -> None:
         self.object_files = object_files
         self.stdout = stdout
         self.stderr = stderr
@@ -305,12 +303,10 @@
         for object_file in self.object_files:
             files.append({"filename": object_file.file_name, "size": object_file.size})
         json_dict["files"] = files
-<<<<<<< HEAD
-=======
+
         json_dict["stdout"] = self.stdout
         json_dict["stderr"] = self.stderr
         json_dict["return_code"] = self.return_code
->>>>>>> 8fcb74b4
 
         return json_dict
 
