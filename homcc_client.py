#!/usr/bin/env python3
"""
homcc client
"""
import asyncio
import logging
import sys
import os

from pathlib import Path
from typing import Dict, Set

from homcc.common.arguments import Arguments, ArgumentsExecutionResult
from homcc.client.client import TCPClient, TCPClientError, UnexpectedMessageTypeError
from homcc.client.client_utils import (
    CompilerError,
    calculate_dependency_dict,
    find_dependencies,
<<<<<<< HEAD
    local_compile,
    link_object_files,
)
from homcc.common.logging import Formatter, FormatterConfig, FormatterDestination, setup_logging
=======
    invert_dict,
    local_compile,
    link_object_files,
)
>>>>>>> da18e560
from homcc.common.messages import Message, CompilationResultMessage, DependencyRequestMessage


async def main() -> int:
    """client main function for parsing arguments and communicating with the homcc server"""
    arguments: Arguments = Arguments.from_argv(sys.argv)  # TODO(s.pirsch): provide compiler from config file (CPL-6419)
    cwd: str = os.getcwd()  # current working directory

    host: str = "localhost"
    port: int = 3633

    # timeout window in seconds for receiving messages
    timeout: int = 180

    client: TCPClient = TCPClient(host, port)

    try:
        # 1.) test whether arguments should be sent, prepare for communication with server
        if not arguments.is_sendable():
            return local_compile(arguments)

        dependencies: Set[str] = find_dependencies(arguments)
        logger.debug("Dependency list:\n%s", dependencies)
        dependency_dict: Dict[str, str] = calculate_dependency_dict(dependencies)
<<<<<<< HEAD
        logger.debug("Dependency dict:\n%s", dependency_dict)

        await client.connect()

=======

        # invert this so we can easily search by the hash later on when dependencies are requested
        inverted_dependency_dict = invert_dict(dependency_dict)

        logger.debug("Dependency dict:\n%s", dependency_dict)

        await client.connect()

>>>>>>> da18e560
        # 2.) send arguments and dependency information to server and provide requested dependencies
        await client.send_argument_message(arguments, cwd, dependency_dict)

        server_response: Message = await client.receive(timeout=timeout)

        while isinstance(server_response, DependencyRequestMessage):
<<<<<<< HEAD
            requested_dependency: str = dependency_dict[server_response.get_sha1sum()]
=======
            requested_dependency: str = inverted_dependency_dict[server_response.get_sha1sum()]
>>>>>>> da18e560
            await client.send_dependency_reply_message(requested_dependency)

            server_response = await client.receive(timeout=timeout)

        # 3.) close client and handle final message
        await client.close()

        if not isinstance(server_response, CompilationResultMessage):
            logger.error("Received message of unexpected type %s", server_response.message_type)
            raise UnexpectedMessageTypeError
<<<<<<< HEAD

        # 4.) extract and use compilation result
        server_result: ArgumentsExecutionResult = server_response.get_compilation_result()

        if server_result.stdout:
            logger.debug("Server output:\n%s", server_result.stdout)

=======

        # 4.) extract and use compilation result
        server_result: ArgumentsExecutionResult = server_response.get_compilation_result()

        if server_result.stdout:
            logger.debug("Server output:\n%s", server_result.stdout)

>>>>>>> da18e560
        if server_result.return_code != os.EX_OK:
            logger.warning("Server error(%i):\n%s", server_result.return_code, server_result.stderr)

            # TODO(s.pirsch): remove local compilation fallback after extensive testing
            # for now, we try to recover from server compilation errors via local compilation to track bugs
            compilation_return_code: int = local_compile(arguments)

            if compilation_return_code != server_result.return_code:
                logger.debug(
                    "Different compilation result errors: Client error(%i) - Server error(%i)",
                    compilation_return_code,
                    server_result.return_code,
                )

            return compilation_return_code

        for object_file in server_response.get_object_files():
            logger.debug("Writing file %s", object_file.file_name)
            Path(object_file.file_name).write_bytes(object_file.content)

        # 5.) link and delete object files if required
        if arguments.is_linking():
<<<<<<< HEAD
            linker_return_code: int = link_object_files(arguments)
=======
            linker_return_code: int = link_object_files(arguments, server_response.get_object_files())
>>>>>>> da18e560

            for object_file in server_response.get_object_files():
                logger.debug("Deleting file %s", object_file.file_name)
                Path(object_file.file_name).unlink()

            return linker_return_code

        return os.EX_OK

    # unrecoverable errors
    except CompilerError as err:
        return err.returncode

    # recoverable errors
    except TCPClientError:
        return local_compile(arguments)


if __name__ == "__main__":
    # TODO(s.pirsch): make logging level configurable via caller or config file
    setup_logging(
        formatter=Formatter.CLIENT,
        config=FormatterConfig.COLORED,
        destination=FormatterDestination.STREAM,
    )
    logger: logging.Logger = logging.getLogger(__name__)
    sys.exit(asyncio.run(main()))<|MERGE_RESOLUTION|>--- conflicted
+++ resolved
@@ -16,17 +16,11 @@
     CompilerError,
     calculate_dependency_dict,
     find_dependencies,
-<<<<<<< HEAD
+    invert_dict,
     local_compile,
     link_object_files,
 )
 from homcc.common.logging import Formatter, FormatterConfig, FormatterDestination, setup_logging
-=======
-    invert_dict,
-    local_compile,
-    link_object_files,
-)
->>>>>>> da18e560
 from homcc.common.messages import Message, CompilationResultMessage, DependencyRequestMessage
 
 
@@ -51,12 +45,6 @@
         dependencies: Set[str] = find_dependencies(arguments)
         logger.debug("Dependency list:\n%s", dependencies)
         dependency_dict: Dict[str, str] = calculate_dependency_dict(dependencies)
-<<<<<<< HEAD
-        logger.debug("Dependency dict:\n%s", dependency_dict)
-
-        await client.connect()
-
-=======
 
         # invert this so we can easily search by the hash later on when dependencies are requested
         inverted_dependency_dict = invert_dict(dependency_dict)
@@ -65,18 +53,13 @@
 
         await client.connect()
 
->>>>>>> da18e560
         # 2.) send arguments and dependency information to server and provide requested dependencies
         await client.send_argument_message(arguments, cwd, dependency_dict)
 
         server_response: Message = await client.receive(timeout=timeout)
 
         while isinstance(server_response, DependencyRequestMessage):
-<<<<<<< HEAD
-            requested_dependency: str = dependency_dict[server_response.get_sha1sum()]
-=======
             requested_dependency: str = inverted_dependency_dict[server_response.get_sha1sum()]
->>>>>>> da18e560
             await client.send_dependency_reply_message(requested_dependency)
 
             server_response = await client.receive(timeout=timeout)
@@ -87,7 +70,6 @@
         if not isinstance(server_response, CompilationResultMessage):
             logger.error("Received message of unexpected type %s", server_response.message_type)
             raise UnexpectedMessageTypeError
-<<<<<<< HEAD
 
         # 4.) extract and use compilation result
         server_result: ArgumentsExecutionResult = server_response.get_compilation_result()
@@ -95,15 +77,6 @@
         if server_result.stdout:
             logger.debug("Server output:\n%s", server_result.stdout)
 
-=======
-
-        # 4.) extract and use compilation result
-        server_result: ArgumentsExecutionResult = server_response.get_compilation_result()
-
-        if server_result.stdout:
-            logger.debug("Server output:\n%s", server_result.stdout)
-
->>>>>>> da18e560
         if server_result.return_code != os.EX_OK:
             logger.warning("Server error(%i):\n%s", server_result.return_code, server_result.stderr)
 
@@ -126,11 +99,7 @@
 
         # 5.) link and delete object files if required
         if arguments.is_linking():
-<<<<<<< HEAD
-            linker_return_code: int = link_object_files(arguments)
-=======
             linker_return_code: int = link_object_files(arguments, server_response.get_object_files())
->>>>>>> da18e560
 
             for object_file in server_response.get_object_files():
                 logger.debug("Deleting file %s", object_file.file_name)
