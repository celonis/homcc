"""Tests for the server environment."""
from pathlib import Path
<<<<<<< HEAD
from typing import List
=======
from unittest.mock import MagicMock
>>>>>>> 1a3db61e

import pytest
from pytest_mock.plugin import MockerFixture

from homcc.common.arguments import Arguments
from homcc.common.compression import NoCompression
from homcc.server.cache import Cache
from homcc.server.environment import ArgumentsExecutionResult, Environment


def create_mock_environment(instance_folder: str, mapped_cwd: str) -> Environment:
    Environment.__init__ = lambda *_: None  # type: ignore
    Environment.__del__ = lambda *_: None  # type: ignore
    environment = Environment(Path(), "", None, None, NoCompression(), MagicMock())

    environment.instance_folder = instance_folder
    environment.mapped_cwd = mapped_cwd
    environment.schroot_profile = None
    environment.compression = NoCompression()

    return environment


class TestServerEnvironment:
    """Tests the server environment."""

    def test_map_arguments(self):
        args = [
            "gcc",
            "-Irelative_path/relative.h",
            "-I/var/includes/absolute.h",
            "-I",
            "/var/includes/absolute.h",
            "-isysroot/var/lib/sysroot.h",
            "-o/home/user/output.o",
            "-isystem/var/lib/system.h",
            "main.cpp",
            "relative/relative.cpp",
            "/opt/src/absolute.cpp",
        ]
        environment = create_mock_environment("/client1", "/client1/test/xyz")
        mapped_args: List[str] = list(environment.map_args(Arguments.from_vargs(*args)))

        assert mapped_args.pop(0) == "gcc"
        assert mapped_args.pop(0) == f"-I{environment.mapped_cwd}/relative_path/relative.h"
        assert mapped_args.pop(0) == f"-I{environment.instance_folder}/var/includes/absolute.h"
        assert mapped_args.pop(0) == f"-I{environment.instance_folder}/var/includes/absolute.h"
        assert mapped_args.pop(0) == f"-isysroot{environment.instance_folder}/var/lib/sysroot.h"
        assert mapped_args.pop(0) == f"-o{environment.instance_folder}/home/user/output.o"
        assert mapped_args.pop(0) == f"-isystem{environment.instance_folder}/var/lib/system.h"
        assert mapped_args.pop(0) == f"{environment.mapped_cwd}/main.cpp"
        assert mapped_args.pop(0) == f"{environment.mapped_cwd}/relative/relative.cpp"
        assert mapped_args.pop(0) == f"{environment.instance_folder}/opt/src/absolute.cpp"

    def test_map_arguments_relative_paths(self):
        args = [
            "gcc",
            "-BsomeOtherArgument",
            "-FooArgument",
            "should_not_be_mapped",
            "-o",
            "output_folder/b.out",
            "-I../abc/include/foo.h",
            "-I./include/foo2.h",
            "-isystem",
            ".././../include/sys.h",
            "../main.cpp",
            "./relative.cpp",
            "-c",
            "some_file.cpp",
        ]

        environment = create_mock_environment("/client1", "/client1/test/xyz")
        mapped_args: List[str] = list(environment.map_args(Arguments.from_vargs(*args)))

        assert mapped_args.pop(0) == "gcc"
        assert mapped_args.pop(0) == "-BsomeOtherArgument"
        assert mapped_args.pop(0) == "-FooArgument"
        assert mapped_args.pop(0) == "should_not_be_mapped"
        assert mapped_args.pop(0) == f"-o{environment.mapped_cwd}/output_folder/b.out"
        assert mapped_args.pop(0) == "-I/client1/test/abc/include/foo.h"
        assert mapped_args.pop(0) == f"-I{environment.mapped_cwd}/include/foo2.h"
        assert mapped_args.pop(0) == "-isystem/client1/include/sys.h"
        assert mapped_args.pop(0) == "/client1/test/main.cpp"
        assert mapped_args.pop(0) == f"{environment.mapped_cwd}/relative.cpp"
        assert mapped_args.pop(0) == "-c"
        assert mapped_args.pop(0) == f"{environment.mapped_cwd}/some_file.cpp"

    def test_map_cwd(self):
        instance_path = "/client1/"
        cwd = "/home/xyz/query-engine"

        environment = create_mock_environment(instance_folder="", mapped_cwd="")
        mapped_cwd = environment.map_cwd(cwd, instance_path)

        assert mapped_cwd == "/client1/home/xyz/query-engine"

    def test_unmap(self):
        instance_path = "/tmp/homcc-random/"
        environment = create_mock_environment(instance_path, "")

        client_path = "/home/user/output/a.out"
        mapped_path = f"{instance_path}/{client_path}"

        unmapped = environment.unmap_path(mapped_path)

        assert unmapped == client_path

    def test_caching(self, mocker: MockerFixture):
        dependencies = {"file1": "hash1", "file2": "hash2", "file3": "hash3"}
        mocker.patch(
            "os.link",
        )

        # mock the locks
        lock_mock = mocker.Mock()
        lock_mock.__enter__ = mocker.Mock(return_value=(mocker.Mock(), None))
        lock_mock.__exit__ = mocker.Mock(return_value=None)

        environment = create_mock_environment("", "")
        # pylint: disable=protected-access
        Cache._create_cache_folder = lambda *_: None  # type: ignore
        cache = Cache(Path(""))
        cache.cache = {"hash2": "some/path/to/be/linked"}

        needed_dependencies = environment.get_needed_dependencies(dependencies, cache)

        assert len(needed_dependencies) == 2
        assert "file1" in needed_dependencies
        assert "file3" in needed_dependencies


class TestServerCompilation:
    """Tests the server compilation process."""

    @pytest.fixture(autouse=True)
    def setup_mocks(self, mocker: MockerFixture):
        mocked_compiler_result = ArgumentsExecutionResult(0, "", "")
        mocker.patch(
            "homcc.server.environment.Environment.invoke_compiler",
            return_value=mocked_compiler_result,
        )
        mocker.patch("pathlib.Path.read_bytes", return_value=bytes())

    def test_multiple_files(self):
        instance_path = "/tmp/homcc/test-id"
        mapped_cwd = "/tmp/homcc/test-id/home/user/cwd"
        arguments: Arguments = Arguments.from_vargs(
            "gcc",
            "-I../abc/include/foo.h",
            f"{mapped_cwd}/src/main.cpp",
            f"{mapped_cwd}/other.cpp",
        )

        environment = create_mock_environment(instance_path, mapped_cwd)
        result_message = environment.do_compilation(arguments)

        assert len(result_message.object_files) == 2
        assert result_message.object_files[0].file_name == "/home/user/cwd/main.o"
        assert result_message.object_files[1].file_name == "/home/user/cwd/other.o"

    def test_single_file(self):
        instance_path = "/tmp/homcc/test-id"
        mapped_cwd = "/tmp/homcc/test-id/home/user/cwd"
        arguments: Arguments = Arguments.from_vargs(
            "gcc",
            "-I../abc/include/foo.h",
            f"{mapped_cwd}/src/this_is_a_source_file.cpp",
        )

        environment = create_mock_environment(instance_path, mapped_cwd)
        result_message = environment.do_compilation(arguments)

        assert len(result_message.object_files) == 1
        assert result_message.object_files[0].file_name == "/home/user/cwd/this_is_a_source_file.o"

    def test_symbol_mappings(self, mocker: MockerFixture):
        invoke_compiler_mock = mocker.patch(
            "homcc.server.environment.Environment.invoke_compiler",
        )

        instance_path = "/tmp/homcc/test-id"
        mapped_cwd = "/tmp/homcc/test-id/home/user/cwd"
        environment = create_mock_environment(instance_path, mapped_cwd)

        debug_arguments: Arguments = Arguments.from_vargs(
            "gcc",
            "-g",
            f"{mapped_cwd}/src/foo.cpp",
        )
        environment.do_compilation(debug_arguments)

        # ensure that we call the compiler with an instruction to remap the debug symbols
        passed_debug_arguments: Arguments = invoke_compiler_mock.call_args_list[0].args[0]
        assert f"-ffile-prefix-map={instance_path}=" in passed_debug_arguments.args

    @pytest.mark.gplusplus
    def test_compiler_exists(self):
        assert Environment.compiler_exists(Arguments.from_vargs("g++", "foo"))
        assert not Environment.compiler_exists(Arguments.from_vargs("clang-HOMCC_TEST_COMPILER_EXISTS", "foo"))<|MERGE_RESOLUTION|>--- conflicted
+++ resolved
@@ -1,10 +1,7 @@
 """Tests for the server environment."""
 from pathlib import Path
-<<<<<<< HEAD
 from typing import List
-=======
 from unittest.mock import MagicMock
->>>>>>> 1a3db61e
 
 import pytest
 from pytest_mock.plugin import MockerFixture
