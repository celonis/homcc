--- conflicted
+++ resolved
@@ -179,7 +179,6 @@
         assert len(result_message.object_files) == 1
         assert result_message.object_files[0].file_name == "/home/user/cwd/this_is_a_source_file.o"
 
-<<<<<<< HEAD
     def test_debug_symbol_mappings(self, mocker: MockerFixture):
         invoke_compiler_mock = mocker.patch(
             "homcc.server.environment.Environment.invoke_compiler",
@@ -214,10 +213,7 @@
         passed_no_debug_arguments: Arguments = invoke_compiler_mock.call_args_list[1].args[0]
         assert "-fdebug-prefix-map" not in str(passed_no_debug_arguments.args)
 
-    @pytest.mark.skipif(shutil.which("g++") is None, reason="g++ is not installed")
-=======
     @pytest.mark.gplusplus
->>>>>>> 8df29d86
     def test_compiler_exists(self):
         gplusplus_args = Arguments.from_args(["g++", "foo"])
         assert Environment.compiler_exists(gplusplus_args)
