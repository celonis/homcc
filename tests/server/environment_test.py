--- conflicted
+++ resolved
@@ -6,12 +6,7 @@
     CompilerResult,
     map_arguments,
     map_cwd,
-<<<<<<< HEAD
-    _unmap_path,
-    get_output_path,
-=======
     unmap_path,
->>>>>>> da18e560
     do_compilation,
 )
 
@@ -107,30 +102,6 @@
 
         assert unmapped == client_path
 
-<<<<<<< HEAD
-    def test_get_output_path_separated(self):
-        arguments = ["gcc", "-Iabc.h", "-o", "cwd/test.o", "foo.c"]
-        source_file_name = "foo.c"
-
-        output_path = get_output_path("cwd", source_file_name, arguments)
-        assert output_path == "cwd/test.o"
-
-    def test_get_output_path_together(self):
-        arguments = ["gcc", "-Iabc.h", "-ocwd/another_test.o", "foo.c"]
-        source_file_name = "foo.c"
-
-        output_path = get_output_path("cwd", source_file_name, arguments)
-        assert output_path == "cwd/another_test.o"
-
-    def test_get_output_path_default(self):
-        arguments = ["gcc", "-Iabc.h", "-O2", "foo.c"]
-        source_file_name = "foo.c"
-
-        output_path = get_output_path("cwd", source_file_name, arguments)
-        assert output_path == "cwd/foo.o"
-
-=======
->>>>>>> da18e560
 
 class TestServerCompilation:
     """Tests the server compilation process."""
