--- conflicted
+++ resolved
@@ -44,13 +44,9 @@
         # messages sent by the client with messages that the server deserialized
         TCPRequestHandler._handle_message = self.patched_handle_message
 
-<<<<<<< HEAD
         config: ServerConfig = ServerConfig(files=[], address="0.0.0.0", port=unused_tcp_port, limit=1)
 
-        server, _ = start_server([], config)
-=======
-        server, _ = start_server(address="localhost", port=unused_tcp_port, limit=1, schroot_profiles=[])
->>>>>>> 73b6bc55
+        server, _ = start_server(config, schroot_profiles=[])
         with server:
             arguments = ["-a", "-b", "--help"]
             cwd = "/home/o.layer/test"
