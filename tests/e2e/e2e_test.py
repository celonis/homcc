"""End to end integration tests, testing both the client and the server."""
import pytest

import os
import shutil
import subprocess

from pathlib import Path


class TestEndToEnd:
    """End to end integration tests."""

    @staticmethod
    def start_server(unused_tcp_port: int) -> subprocess.Popen:
        return subprocess.Popen(["./homcc/server/main.py", f"--port={unused_tcp_port}"], stdout=subprocess.PIPE)

    @staticmethod
    def start_client(compiler: str, unused_tcp_port: int) -> subprocess.CompletedProcess:
        return subprocess.run(
            [
                "./homcc/client/main.py",
<<<<<<< HEAD
                "g++",
                f"--host=127.0.0.1:{unused_tcp_port}",  # avoid "localhost" here in order to ensure remote compilation
=======
                compiler,
                f"--host=localhost:{unused_tcp_port}",
>>>>>>> e6c69300
                "--verbose",
                "-Iexample/include",
                "example/src/foo.cpp",
                "example/src/main.cpp",
                "-oe2e-test",
            ],
            check=True,
            stdout=subprocess.PIPE,
            stderr=subprocess.STDOUT,
            encoding="utf-8",
        )

    @staticmethod
    def cpp_end_to_end(compiler: str, unused_tcp_port: int):
        with TestEndToEnd.start_server(unused_tcp_port) as server_process:
            result = TestEndToEnd.start_client(compiler, unused_tcp_port)

            # make sure we actually compile at the server (and did not fall back to local compilation),
            # i.e. look at the log messages if the compilation of the file on the server side was okay
            assert result.returncode == os.EX_OK
            assert '"return_code": 0' in result.stdout
            assert "Compiling locally instead" not in result.stdout

            executable_stdout = subprocess.check_output(["./e2e-test"], encoding="utf-8")
            assert executable_stdout == "homcc\n"

            server_process.kill()

    @pytest.fixture(autouse=True)
    def clean_up(self):
        yield
        Path("e2e-test").unlink(missing_ok=True)

    @pytest.mark.skipif(shutil.which("g++") is None, reason="g++ is not installed")
    @pytest.mark.timeout(10)
    def test_end_to_end_gplusplus(self, unused_tcp_port: int):
        self.cpp_end_to_end("g++", unused_tcp_port)

    @pytest.mark.skipif(shutil.which("clang++") is None, reason="clang++ is not installed")
    @pytest.mark.timeout(10)
    def test_end_to_end_clangplusplus(self, unused_tcp_port: int):
        self.cpp_end_to_end("clang++", unused_tcp_port)<|MERGE_RESOLUTION|>--- conflicted
+++ resolved
@@ -20,13 +20,8 @@
         return subprocess.run(
             [
                 "./homcc/client/main.py",
-<<<<<<< HEAD
-                "g++",
+                compiler,
                 f"--host=127.0.0.1:{unused_tcp_port}",  # avoid "localhost" here in order to ensure remote compilation
-=======
-                compiler,
-                f"--host=localhost:{unused_tcp_port}",
->>>>>>> e6c69300
                 "--verbose",
                 "-Iexample/include",
                 "example/src/foo.cpp",
