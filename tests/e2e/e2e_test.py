"""End to end integration tests, testing both the client and the server."""
<<<<<<< HEAD

=======
import os
import subprocess
>>>>>>> 461e151e
import pytest

import os
import subprocess

from pathlib import Path


class TestEndToEnd:
    """End to end integration tests."""

<<<<<<< HEAD
    @staticmethod
    def start_server(unused_tcp_port: int) -> subprocess.Popen:
        return subprocess.Popen(["./homcc_server.py", f"--port={unused_tcp_port}"], stdout=subprocess.PIPE)

    @staticmethod
    def start_client(unused_tcp_port: int) -> subprocess.CompletedProcess:
=======
    def start_server(self) -> subprocess.Popen:
        return subprocess.Popen(["./homcc/server/main.py"], stdout=subprocess.PIPE)

    def start_client(self) -> subprocess.CompletedProcess:
>>>>>>> 461e151e
        return subprocess.run(
            [
                "./homcc/client/main.py",
                "g++",
                f"--host=localhost:{unused_tcp_port}",
                "--DEBUG",
                "-Iexample/include",
                "example/src/foo.cpp",
                "example/src/main.cpp",
                "-oe2e-test",
            ],
            check=True,
            stdout=subprocess.PIPE,
            stderr=subprocess.STDOUT,
            encoding="utf-8",
            # TODO(s.pirsch): add --DEBUG flag when external client configuration is implemented (CPL-6419)
        )

    @pytest.fixture(autouse=True)
    def clean_up(self):
        yield
        Path("e2e-test").unlink(missing_ok=True)

    @pytest.mark.timeout(10)
<<<<<<< HEAD
    def test_end_to_end(self, unused_tcp_port: int):
        with self.start_server(unused_tcp_port) as server_process:
            result = self.start_client(unused_tcp_port)
=======
    def test_end_to_end(self):

        with self.start_server() as server_process:
            result = self.start_client()
>>>>>>> 461e151e

            # make sure we actually compile at the server (and did not fall back to local compilation),
            # i.e. look at the log messages if the compilation of the file on the server side was okay
            assert result.returncode == os.EX_OK
<<<<<<< HEAD
            assert '"return_code": 0' in result.stdout
            assert "Compiling locally instead" not in result.stdout
            assert result.stdout
=======
            assert "Compiling locally instead" not in result.stdout
>>>>>>> 461e151e

            executable_stdout = subprocess.check_output(["./e2e-test"], encoding="utf-8")
            assert executable_stdout == "homcc\n"

            server_process.kill()<|MERGE_RESOLUTION|>--- conflicted
+++ resolved
@@ -1,10 +1,4 @@
 """End to end integration tests, testing both the client and the server."""
-<<<<<<< HEAD
-
-=======
-import os
-import subprocess
->>>>>>> 461e151e
 import pytest
 
 import os
@@ -16,19 +10,12 @@
 class TestEndToEnd:
     """End to end integration tests."""
 
-<<<<<<< HEAD
     @staticmethod
     def start_server(unused_tcp_port: int) -> subprocess.Popen:
-        return subprocess.Popen(["./homcc_server.py", f"--port={unused_tcp_port}"], stdout=subprocess.PIPE)
+        return subprocess.Popen(["./homcc/server/main.py", f"--port={unused_tcp_port}"], stdout=subprocess.PIPE)
 
     @staticmethod
     def start_client(unused_tcp_port: int) -> subprocess.CompletedProcess:
-=======
-    def start_server(self) -> subprocess.Popen:
-        return subprocess.Popen(["./homcc/server/main.py"], stdout=subprocess.PIPE)
-
-    def start_client(self) -> subprocess.CompletedProcess:
->>>>>>> 461e151e
         return subprocess.run(
             [
                 "./homcc/client/main.py",
@@ -44,7 +31,6 @@
             stdout=subprocess.PIPE,
             stderr=subprocess.STDOUT,
             encoding="utf-8",
-            # TODO(s.pirsch): add --DEBUG flag when external client configuration is implemented (CPL-6419)
         )
 
     @pytest.fixture(autouse=True)
@@ -53,27 +39,15 @@
         Path("e2e-test").unlink(missing_ok=True)
 
     @pytest.mark.timeout(10)
-<<<<<<< HEAD
     def test_end_to_end(self, unused_tcp_port: int):
         with self.start_server(unused_tcp_port) as server_process:
             result = self.start_client(unused_tcp_port)
-=======
-    def test_end_to_end(self):
-
-        with self.start_server() as server_process:
-            result = self.start_client()
->>>>>>> 461e151e
 
             # make sure we actually compile at the server (and did not fall back to local compilation),
             # i.e. look at the log messages if the compilation of the file on the server side was okay
             assert result.returncode == os.EX_OK
-<<<<<<< HEAD
             assert '"return_code": 0' in result.stdout
             assert "Compiling locally instead" not in result.stdout
-            assert result.stdout
-=======
-            assert "Compiling locally instead" not in result.stdout
->>>>>>> 461e151e
 
             executable_stdout = subprocess.check_output(["./e2e-test"], encoding="utf-8")
             assert executable_stdout == "homcc\n"
