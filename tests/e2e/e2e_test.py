--- conflicted
+++ resolved
@@ -20,7 +20,7 @@
         args = [
             "./homcc/client/main.py",
             compiler,
-            f"--host=localhost:{unused_tcp_port}",
+            f"--host=127.0.0.1:{unused_tcp_port}",  # avoid "localhost" here in order to ensure remote compilation
             "--verbose",
             "-Iexample/include",
             "example/src/foo.cpp",
@@ -32,20 +32,7 @@
             args.append("-c")
 
         return subprocess.run(
-<<<<<<< HEAD
             args,
-=======
-            [
-                "./homcc/client/main.py",
-                compiler,
-                f"--host=127.0.0.1:{unused_tcp_port}",  # avoid "localhost" here in order to ensure remote compilation
-                "--verbose",
-                "-Iexample/include",
-                "example/src/foo.cpp",
-                "example/src/main.cpp",
-                "-oe2e-test",
-            ],
->>>>>>> bbb4a15e
             check=True,
             stdout=subprocess.PIPE,
             stderr=subprocess.STDOUT,
