""" Tests for client/client.py"""

import os
<<<<<<< HEAD
import posix_ipc
=======
import struct
>>>>>>> 17dca4a2
import threading
import time
from pathlib import Path
from typing import Iterator, List

import posix_ipc
import pytest

from homcc.client.client import (
    HostSelector,
    LocalHostSemaphore,
    RemoteHostSemaphore,
    StateFile,
)
from homcc.client.parsing import ConnectionType, Host
from homcc.common.errors import HostsExhaustedError, SlotsExhaustedError


class TestHostSelector:
    """Tests for HostSelector"""

    # first host will be ignored by the host selector due to 0 limit
    HOSTS: List[Host] = [
        Host.from_str(host_str)
        # the first two hosts will be skipped per default
        for host_str in [
            "localhost/1",
            "remotehost0/0",
            "remotehost1/1",
            "remotehost2/2",
            "remotehost3/4",
            "remotehost4/8",
        ]
    ]

    def test_localhost_selector(self):
        host_selector: HostSelector = HostSelector(self.HOSTS[0:1], tries=1, allow_localhost=True)

        assert len(host_selector) == 1

        host: Host = next(iter(host_selector))
        assert host == self.HOSTS[0]
        assert host.is_local()

    def test_host_selector(self):
        host_selector: HostSelector = HostSelector(self.HOSTS)

        assert len(host_selector) == 4

        host_iter: Iterator = iter(host_selector)
        for count, host in enumerate(host_iter):
            assert host in self.HOSTS
            assert count == len(self.HOSTS[2:]) - len(host_selector) - 1

        assert len(host_selector) == 0
        with pytest.raises(StopIteration):
            assert next(host_iter)

    def test_host_selector_with_tries(self):
        host_selector: HostSelector = HostSelector(self.HOSTS, 3)

        assert len(host_selector) == 4

        host_iter: Iterator = iter(host_selector)
        for _ in range(3):
            host: Host = next(host_iter)
            assert host in self.HOSTS

        assert len(host_selector) == 1
        with pytest.raises(HostsExhaustedError):
            assert next(host_iter)

    def test_host_selector_with_tries_not_enough_hosts(self):
        host_selector: HostSelector = HostSelector(self.HOSTS[2:3], 3)

        assert len(host_selector) == 1

        host_iter: Iterator = iter(host_selector)
        host: Host = next(host_iter)
        assert host == self.HOSTS[2]

        assert len(host_selector) == 0
        with pytest.raises(StopIteration):
            assert next(host_iter)


class TestRemoteHostSemaphore:
    """Tests for RemoteHostSemaphore"""

    def test_localhost(self):
        localhost: Host = Host.localhost_with_limit(1)

        with pytest.raises(ValueError):
            with RemoteHostSemaphore(localhost):
                pass

    def test_remotehosts(self, unused_tcp_port: int):
        name: str = self.test_remotehosts.__name__  # dedicated test semaphore
        remotehost: Host = Host(type=ConnectionType.TCP, name=name, port=unused_tcp_port, limit=1)
        host_id: str = remotehost.id()

        with RemoteHostSemaphore(remotehost):  # successful first acquire
            assert Path(f"/dev/shm/sem.{host_id}")
            assert posix_ipc.Semaphore(host_id).value == 0

            with pytest.raises(SlotsExhaustedError):
                with RemoteHostSemaphore(remotehost):  # failing second acquire
                    pass

        assert posix_ipc.Semaphore(host_id).value == 1  # successful release

    def test_release(self, unused_tcp_port: int):
        name: str = self.test_release.__name__  # dedicated test semaphore
        remotehost: Host = Host(type=ConnectionType.TCP, name=name, port=unused_tcp_port, limit=1)
        host_id: str = remotehost.id()

        with pytest.raises(SystemExit):
            with RemoteHostSemaphore(remotehost):
                assert Path(f"/dev/shm/sem.{host_id}")
                assert posix_ipc.Semaphore(host_id).value == 0
                raise SystemExit(os.EX_TEMPFAIL)

        assert posix_ipc.Semaphore(host_id).value == 1  # successful release


class TestLocalHostSemaphore:
    """Tests for LocalHostSemaphore"""

    def test_remotehost(self):
        remotehost: Host = Host(type=ConnectionType.TCP, name="remotehost")

        with pytest.raises(ValueError):
            with LocalHostSemaphore(remotehost):
                pass

    # ignore signal handling in non-main threads warning
    @pytest.mark.filterwarnings("ignore::pytest.PytestUnhandledThreadExceptionWarning")
    @pytest.mark.timeout(5)
    def test_localhosts(self):
        localhost: Host = Host.localhost_with_limit(1)
        localhost.name = self.test_localhosts.__name__  # overwrite name to create dedicated test semaphore
        host_id: str = localhost.id()

        def hold_semaphore(host: Host):
            with LocalHostSemaphore(host, 2):  # successful acquire
                assert Path(f"/dev/shm/sem.{host_id}")
                assert posix_ipc.Semaphore(host_id).value == 0
                time.sleep(1)

        # single hold: 1sec total
        hold_semaphore(localhost)
        assert posix_ipc.Semaphore(host_id).value == 1  # successful release

        # concurrent holds: 2 or 3sec total
        threads: List[threading.Thread] = [
            threading.Thread(target=task, args=(localhost,)) for task in 2 * [hold_semaphore]
        ]

        for thread in threads:
            thread.start()

        for thread in threads:
            thread.join()

        assert posix_ipc.Semaphore(host_id).value == 1  # successful releases

    def test_release(self):
        localhost: Host = Host.localhost_with_limit(1)
        localhost.name = self.test_localhosts.__name__  # overwrite name to create dedicated test semaphore
        host_id: str = localhost.id()

        with pytest.raises(SystemExit):
            with LocalHostSemaphore(localhost, 2):
                assert Path(f"/dev/shm/sem.{host_id}")
                assert posix_ipc.Semaphore(host_id).value == 0
                raise SystemExit(os.EX_TEMPFAIL)

        assert posix_ipc.Semaphore(host_id).value == 1  # successful release


class TestStateFile:
    """Tests for StateFile"""

    def test_constants(self):
        """sanity checks to keep interoperability with distcc monitoring tools"""

        # size_t(8); unsigned long(8); unsigned long(8); char[128]; char[128]; int(4); enum{=int}(4); struct*{=void*}(8)
        assert StateFile.DISTCC_TASK_STATE_STRUCT_SIZE == 8 + 8 + 8 + 128 + 128 + 4 + 4 + 8
        assert StateFile.DISTCC_STATE_MAGIC == int.from_bytes(b"DIH\0", byteorder="big")  # confirm comment

        for i, phases in enumerate(StateFile.ClientPhase):
            assert i == phases.value<|MERGE_RESOLUTION|>--- conflicted
+++ resolved
@@ -1,11 +1,6 @@
 """ Tests for client/client.py"""
 
 import os
-<<<<<<< HEAD
-import posix_ipc
-=======
-import struct
->>>>>>> 17dca4a2
 import threading
 import time
 from pathlib import Path
