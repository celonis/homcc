--- conflicted
+++ resolved
@@ -8,11 +8,7 @@
 from homcc.common.arguments import Arguments
 from homcc.client.client import TCPClient
 from homcc.client.compilation import calculate_dependency_dict, find_dependencies
-<<<<<<< HEAD
-from homcc.common.compression import NoCompression
-=======
 from homcc.client.parsing import ConnectionType, Host
->>>>>>> fdc3e652
 from homcc.server.server import start_server, stop_server
 
 
@@ -23,13 +19,7 @@
     def _init(self, unused_tcp_port: int):
         server, server_thread = start_server(port=unused_tcp_port)
 
-<<<<<<< HEAD
-        self.client: TCPClient = TCPClient(
-            {"type": "TCP", "host": "localhost", "port": str(unused_tcp_port)}, compression=NoCompression()
-        )
-=======
         self.client: TCPClient = TCPClient(Host(type=ConnectionType.TCP, host="localhost", port=str(unused_tcp_port)))
->>>>>>> fdc3e652
 
         self.example_base_dir: Path = Path("example")
         self.example_main_cpp: Path = self.example_base_dir / "src" / "main.cpp"
