""" Tests for client/client_utils.py"""
import os

from datetime import datetime
from pathlib import Path
from typing import List, Set

import pytest

from homcc.common.arguments import Arguments
from homcc.client.client_utils import CompilerError, find_dependencies, local_compile


# pylint: disable=missing-function-docstring
class TestClientUtils:
    """Tests for client/client_utils.py"""

    # pylint: disable=W0201
    @pytest.fixture(autouse=True)
    def _init(self):
        self.example_base_dir: Path = Path("example")
        self.example_main_cpp: Path = self.example_base_dir / "src" / "main.cpp"
        self.example_foo_cpp: Path = self.example_base_dir / "src" / "foo.cpp"
        self.example_inc_dir: Path = self.example_base_dir / "include"

        self.example_out_dir: Path = self.example_base_dir / "build"
        self.example_out_dir.mkdir(exist_ok=True)

    def test_find_dependencies_without_class_impl(self):
        # absolute paths of: "g++ main.cpp -Iinclude/"
<<<<<<< HEAD
        args: List[str] = ["g++", str(self.example_main_cpp.absolute()),
                           f"-I{str(self.example_inc_dir.absolute())}"]
        dependencies: Set[str] = find_dependencies(Arguments(args))
=======
        args: List[str] = ["g++", str(self.example_main_cpp.absolute()), f"-I{str(self.example_inc_dir.absolute())}"]
        dependencies: Set[str] = find_dependencies(args)
>>>>>>> 6452619e
        example_dependency: Path = self.example_inc_dir / "foo.h"

        assert len(dependencies) == 2
        assert str(self.example_main_cpp.absolute()) in dependencies
        assert str(example_dependency.absolute()) in dependencies

    def test_find_dependencies_with_class_impl(self):
        # absolute paths of: "g++ main.cpp foo.cpp -Iinclude/"
<<<<<<< HEAD
        args: List[str] = ["g++", str(self.example_main_cpp.absolute()),
                           str(self.example_foo_cpp.absolute()),
                           f"-I{str(self.example_inc_dir.absolute())}"]
        dependencies: Set[str] = find_dependencies(Arguments(args))
=======
        args: List[str] = [
            "g++",
            str(self.example_main_cpp.absolute()),
            str(self.example_foo_cpp.absolute()),
            f"-I{str(self.example_inc_dir.absolute())}",
        ]
        dependencies: Set[str] = find_dependencies(args)
>>>>>>> 6452619e
        example_dependency: Path = self.example_inc_dir / "foo.h"

        assert len(dependencies) == 3
        assert str(self.example_main_cpp.absolute()) in dependencies
        assert str(self.example_foo_cpp.absolute()) in dependencies
        assert str(example_dependency.absolute()) in dependencies

    def test_find_dependencies_error(self):
        args: List[str] = ["g++", str(self.example_main_cpp.absolute()),
                           str(self.example_foo_cpp.absolute()),
                           f"-I{str(self.example_inc_dir.absolute())}",
                           "-OError"]

        with pytest.raises(CompilerError):
            _: Set[str] = find_dependencies(Arguments(args))
            assert False

    def test_local_compilation(self):
        time_str: str = datetime.now().strftime("%Y%m%d-%H%M%S")
        example_out_file: Path = self.example_out_dir / f"example-{time_str}"

        # absolute paths of: "g++ main.cpp foo.cpp -Iinclude/ -o example-YYYYmmdd-HHMMSS"
        args: List[str] = [
            "g++",
            str(self.example_main_cpp.absolute()),
            str(self.example_foo_cpp.absolute()),
            f"-I{str(self.example_inc_dir.absolute())}",
            "-o",
            str(example_out_file.absolute()),
        ]

        assert not example_out_file.exists()
        assert local_compile(Arguments(args)) == os.EX_OK
        assert example_out_file.exists()

        example_out_file.unlink()

        # intentionally execute an erroneous call
        assert local_compile(Arguments(args + ["-OError"])) != os.EX_OK<|MERGE_RESOLUTION|>--- conflicted
+++ resolved
@@ -11,7 +11,6 @@
 from homcc.client.client_utils import CompilerError, find_dependencies, local_compile
 
 
-# pylint: disable=missing-function-docstring
 class TestClientUtils:
     """Tests for client/client_utils.py"""
 
@@ -28,14 +27,8 @@
 
     def test_find_dependencies_without_class_impl(self):
         # absolute paths of: "g++ main.cpp -Iinclude/"
-<<<<<<< HEAD
-        args: List[str] = ["g++", str(self.example_main_cpp.absolute()),
-                           f"-I{str(self.example_inc_dir.absolute())}"]
+        args: List[str] = ["g++", str(self.example_main_cpp.absolute()), f"-I{str(self.example_inc_dir.absolute())}"]
         dependencies: Set[str] = find_dependencies(Arguments(args))
-=======
-        args: List[str] = ["g++", str(self.example_main_cpp.absolute()), f"-I{str(self.example_inc_dir.absolute())}"]
-        dependencies: Set[str] = find_dependencies(args)
->>>>>>> 6452619e
         example_dependency: Path = self.example_inc_dir / "foo.h"
 
         assert len(dependencies) == 2
@@ -44,20 +37,13 @@
 
     def test_find_dependencies_with_class_impl(self):
         # absolute paths of: "g++ main.cpp foo.cpp -Iinclude/"
-<<<<<<< HEAD
-        args: List[str] = ["g++", str(self.example_main_cpp.absolute()),
-                           str(self.example_foo_cpp.absolute()),
-                           f"-I{str(self.example_inc_dir.absolute())}"]
-        dependencies: Set[str] = find_dependencies(Arguments(args))
-=======
         args: List[str] = [
             "g++",
             str(self.example_main_cpp.absolute()),
             str(self.example_foo_cpp.absolute()),
             f"-I{str(self.example_inc_dir.absolute())}",
         ]
-        dependencies: Set[str] = find_dependencies(args)
->>>>>>> 6452619e
+        dependencies: Set[str] = find_dependencies(Arguments(args))
         example_dependency: Path = self.example_inc_dir / "foo.h"
 
         assert len(dependencies) == 3
@@ -66,10 +52,13 @@
         assert str(example_dependency.absolute()) in dependencies
 
     def test_find_dependencies_error(self):
-        args: List[str] = ["g++", str(self.example_main_cpp.absolute()),
-                           str(self.example_foo_cpp.absolute()),
-                           f"-I{str(self.example_inc_dir.absolute())}",
-                           "-OError"]
+        args: List[str] = [
+            "g++",
+            str(self.example_main_cpp.absolute()),
+            str(self.example_foo_cpp.absolute()),
+            f"-I{str(self.example_inc_dir.absolute())}",
+            "-OError",
+        ]
 
         with pytest.raises(CompilerError):
             _: Set[str] = find_dependencies(Arguments(args))
