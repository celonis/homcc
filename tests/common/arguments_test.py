--- conflicted
+++ resolved
@@ -274,9 +274,6 @@
     def test_compiler_normalized(self):
         assert Arguments.from_args(["gcc", "foo"]).compiler_normalized() == "gcc"
         assert Arguments.from_args(["/usr/bin/gcc", "foo"]).compiler_normalized() == "gcc"
-<<<<<<< HEAD
-        assert Arguments.from_args(["~/bin/g++", "foo"]).compiler_normalized() == "g++"
-=======
         assert Arguments.from_args(["~/bin/g++", "foo"]).compiler_normalized() == "g++"
         assert Arguments.from_args(["../custom_compiler.py", "foo"]).compiler_normalized() == "custom_compiler.py"
 
@@ -348,5 +345,4 @@
         arguments = Arguments.from_args(["clang++", "-Iexample/include", "example/src/*", "-target", "aarch64"])
         new_arguments = clang.add_target_to_arguments(arguments, "x86_64")
         assert "aarch64" in new_arguments.args
-        assert "--target=x86_64" not in new_arguments.args
->>>>>>> 16ed597e
+        assert "--target=x86_64" not in new_arguments.args